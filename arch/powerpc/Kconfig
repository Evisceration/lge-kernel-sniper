source "arch/powerpc/platforms/Kconfig.cputype"

config PPC32
	bool
	default y if !PPC64

config 32BIT
	bool
	default y if PPC32

config 64BIT
	bool
	default y if PPC64

config WORD_SIZE
	int
	default 64 if PPC64
	default 32 if !PPC64

config ARCH_PHYS_ADDR_T_64BIT
       def_bool PPC64 || PHYS_64BIT

config ARCH_DMA_ADDR_T_64BIT
	def_bool ARCH_PHYS_ADDR_T_64BIT

config MMU
	bool
	default y

config GENERIC_CMOS_UPDATE
	def_bool y

config GENERIC_TIME_VSYSCALL
	def_bool y

config GENERIC_CLOCKEVENTS
	def_bool y

config HAVE_SETUP_PER_CPU_AREA
	def_bool PPC64

config NEED_PER_CPU_EMBED_FIRST_CHUNK
	def_bool PPC64

config NR_IRQS
	int "Number of virtual interrupt numbers"
	range 32 32768
	default "512"
	help
	  This defines the number of virtual interrupt numbers the kernel
	  can manage. Virtual interrupt numbers are what you see in
	  /proc/interrupts. If you configure your system to have too few,
	  drivers will fail to load or worse - handle with care.

config STACKTRACE_SUPPORT
	bool
	default y

config HAVE_LATENCYTOP_SUPPORT
	def_bool y

config TRACE_IRQFLAGS_SUPPORT
	bool
	default y

config LOCKDEP_SUPPORT
	bool
	default y

config RWSEM_GENERIC_SPINLOCK
	bool

config RWSEM_XCHGADD_ALGORITHM
	bool
	default y

config GENERIC_LOCKBREAK
	bool
	default y
	depends on SMP && PREEMPT

config ARCH_HAS_ILOG2_U32
	bool
	default y

config ARCH_HAS_ILOG2_U64
	bool
	default y if 64BIT

config GENERIC_HWEIGHT
	bool
	default y

config GENERIC_FIND_NEXT_BIT
	bool
	default y

config GENERIC_FIND_BIT_LE
	bool
	default y

config GENERIC_GPIO
	bool
	help
	  Generic GPIO API support

config ARCH_NO_VIRT_TO_BUS
	def_bool PPC64

config PPC
	bool
	default y
	select OF
	select OF_EARLY_FLATTREE
	select HAVE_FTRACE_MCOUNT_RECORD
	select HAVE_DYNAMIC_FTRACE
	select HAVE_FUNCTION_TRACER
	select HAVE_FUNCTION_GRAPH_TRACER
	select ARCH_WANT_OPTIONAL_GPIOLIB
	select HAVE_IDE
	select HAVE_IOREMAP_PROT
	select HAVE_EFFICIENT_UNALIGNED_ACCESS
	select HAVE_KPROBES
	select HAVE_ARCH_KGDB
	select HAVE_KRETPROBES
	select HAVE_ARCH_TRACEHOOK
	select HAVE_MEMBLOCK
	select HAVE_DMA_ATTRS
	select HAVE_DMA_API_DEBUG
	select USE_GENERIC_SMP_HELPERS if SMP
	select HAVE_OPROFILE
	select HAVE_SYSCALL_WRAPPERS if PPC64
	select GENERIC_ATOMIC64 if PPC32
	select HAVE_IRQ_WORK
	select HAVE_PERF_EVENTS
	select HAVE_REGS_AND_STACK_ACCESS_API
	select HAVE_HW_BREAKPOINT if PERF_EVENTS && PPC_BOOK3S_64
	select HAVE_GENERIC_HARDIRQS
	select HAVE_SPARSE_IRQ
	select IRQ_PER_CPU
	select GENERIC_HARDIRQS_NO_DEPRECATED
<<<<<<< HEAD
=======
	select GENERIC_IRQ_SHOW
	select GENERIC_IRQ_SHOW_LEVEL
>>>>>>> 00b317a4

config EARLY_PRINTK
	bool
	default y

config COMPAT
	bool
	default y if PPC64
	select COMPAT_BINFMT_ELF

config SYSVIPC_COMPAT
	bool
	depends on COMPAT && SYSVIPC
	default y

# All PPC32s use generic nvram driver through ppc_md
config GENERIC_NVRAM
	bool
	default y if PPC32

config SCHED_OMIT_FRAME_POINTER
	bool
	default y

config ARCH_MAY_HAVE_PC_FDC
	bool
	default !PPC_PSERIES || PCI

config PPC_OF
	def_bool y

config PPC_UDBG_16550
	bool
	default n

config GENERIC_TBSYNC
	bool
	default y if PPC32 && SMP
	default n

config AUDIT_ARCH
	bool
	default y

config GENERIC_BUG
	bool
	default y
	depends on BUG

config SYS_SUPPORTS_APM_EMULATION
	default y if PMAC_APM_EMU
	bool

config DEFAULT_UIMAGE
	bool
	help
	  Used to allow a board to specify it wants a uImage built by default
	default n

config REDBOOT
	bool

config ARCH_HIBERNATION_POSSIBLE
	bool
	default y

config ARCH_SUSPEND_POSSIBLE
	def_bool y
	depends on ADB_PMU || PPC_EFIKA || PPC_LITE5200 || PPC_83xx || \
		   PPC_85xx || PPC_86xx || PPC_PSERIES || 44x || 40x

config PPC_DCR_NATIVE
	bool
	default n

config PPC_DCR_MMIO
	bool
	default n

config PPC_DCR
	bool
	depends on PPC_DCR_NATIVE || PPC_DCR_MMIO
	default y

config PPC_OF_PLATFORM_PCI
	bool
	depends on PCI
	depends on PPC64 # not supported on 32 bits yet
	default n

config ARCH_SUPPORTS_DEBUG_PAGEALLOC
	def_bool y

config PPC_ADV_DEBUG_REGS
	bool
	depends on 40x || BOOKE
	default y

config PPC_ADV_DEBUG_IACS
	int
	depends on PPC_ADV_DEBUG_REGS
	default 4 if 44x
	default 2

config PPC_ADV_DEBUG_DACS
	int
	depends on PPC_ADV_DEBUG_REGS
	default 2

config PPC_ADV_DEBUG_DVCS
	int
	depends on PPC_ADV_DEBUG_REGS
	default 2 if 44x
	default 0

config PPC_ADV_DEBUG_DAC_RANGE
	bool
	depends on PPC_ADV_DEBUG_REGS && 44x
	default y

source "init/Kconfig"

source "kernel/Kconfig.freezer"

source "arch/powerpc/sysdev/Kconfig"
source "arch/powerpc/platforms/Kconfig"

menu "Kernel options"

config HIGHMEM
	bool "High memory support"
	depends on PPC32

source kernel/time/Kconfig
source kernel/Kconfig.hz
source kernel/Kconfig.preempt
source "fs/Kconfig.binfmt"

config HUGETLB_PAGE_SIZE_VARIABLE
	bool
	depends on HUGETLB_PAGE
	default y

config MATH_EMULATION
	bool "Math emulation"
	depends on 4xx || 8xx || E200 || PPC_MPC832x || E500
	---help---
	  Some PowerPC chips designed for embedded applications do not have
	  a floating-point unit and therefore do not implement the
	  floating-point instructions in the PowerPC instruction set.  If you
	  say Y here, the kernel will include code to emulate a floating-point
	  unit, which will allow programs that use floating-point
	  instructions to run.

config 8XX_MINIMAL_FPEMU
	bool "Minimal math emulation for 8xx"
	depends on 8xx && !MATH_EMULATION
	help
	  Older arch/ppc kernels still emulated a few floating point
	  instructions such as load and store, even when full math
	  emulation is disabled.  Say "Y" here if you want to preserve
	  this behavior.

	  It is recommended that you build a soft-float userspace instead.

config IOMMU_HELPER
	def_bool PPC64

config SWIOTLB
	bool "SWIOTLB support"
	default n
	select IOMMU_HELPER
	---help---
	  Support for IO bounce buffering for systems without an IOMMU.
	  This allows us to DMA to the full physical address space on
	  platforms where the size of a physical address is larger
	  than the bus address.  Not all platforms support this.

config HOTPLUG_CPU
	bool "Support for enabling/disabling CPUs"
	depends on SMP && HOTPLUG && EXPERIMENTAL && (PPC_PSERIES || PPC_PMAC)
	---help---
	  Say Y here to be able to disable and re-enable individual
	  CPUs at runtime on SMP machines.

	  Say N if you are unsure.

config ARCH_CPU_PROBE_RELEASE
	def_bool y
	depends on HOTPLUG_CPU

config ARCH_ENABLE_MEMORY_HOTPLUG
	def_bool y

config ARCH_HAS_WALK_MEMORY
	def_bool y

config ARCH_ENABLE_MEMORY_HOTREMOVE
	def_bool y

config KEXEC
	bool "kexec system call (EXPERIMENTAL)"
	depends on (PPC_BOOK3S || FSL_BOOKE) && EXPERIMENTAL
	help
	  kexec is a system call that implements the ability to shutdown your
	  current kernel, and to start another kernel.  It is like a reboot
	  but it is independent of the system firmware.   And like a reboot
	  you can start any kernel with it, not just Linux.

	  The name comes from the similarity to the exec system call.

	  It is an ongoing process to be certain the hardware in a machine
	  is properly shutdown, so do not be surprised if this code does not
	  initially work for you.  It may help to enable device hotplugging
	  support.  As of this writing the exact hardware interface is
	  strongly in flux, so no good recommendation can be made.

config CRASH_DUMP
	bool "Build a kdump crash kernel"
	depends on PPC64 || 6xx || FSL_BOOKE
	select RELOCATABLE if PPC64 || FSL_BOOKE
	help
	  Build a kernel suitable for use as a kdump capture kernel.
	  The same kernel binary can be used as production kernel and dump
	  capture kernel.

config PHYP_DUMP
	bool "Hypervisor-assisted dump (EXPERIMENTAL)"
	depends on PPC_PSERIES && EXPERIMENTAL
	help
	  Hypervisor-assisted dump is meant to be a kdump replacement
	  offering robustness and speed not possible without system
	  hypervisor assistance.

	  If unsure, say "N"

config PPCBUG_NVRAM
	bool "Enable reading PPCBUG NVRAM during boot" if PPLUS || LOPEC
	default y if PPC_PREP

config IRQ_ALL_CPUS
	bool "Distribute interrupts on all CPUs by default"
	depends on SMP && !MV64360
	help
	  This option gives the kernel permission to distribute IRQs across
	  multiple CPUs.  Saying N here will route all IRQs to the first
	  CPU.  Generally saying Y is safe, although some problems have been
	  reported with SMP Power Macintoshes with this option enabled.

config NUMA
	bool "NUMA support"
	depends on PPC64
	default y if SMP && PPC_PSERIES

config NODES_SHIFT
	int
	default "8" if PPC64
	default "4"
	depends on NEED_MULTIPLE_NODES

config MAX_ACTIVE_REGIONS
	int
	default "256" if PPC64
	default "32"

config ARCH_SELECT_MEMORY_MODEL
	def_bool y
	depends on PPC64

config ARCH_FLATMEM_ENABLE
	def_bool y
	depends on (PPC64 && !NUMA) || PPC32

config ARCH_SPARSEMEM_ENABLE
	def_bool y
	depends on PPC64
	select SPARSEMEM_VMEMMAP_ENABLE

config ARCH_SPARSEMEM_DEFAULT
	def_bool y
	depends on (SMP && PPC_PSERIES) || PPC_PS3

config ARCH_POPULATES_NODE_MAP
	def_bool y

config SYS_SUPPORTS_HUGETLBFS
       def_bool y
       depends on PPC_BOOK3S_64

source "mm/Kconfig"

config ARCH_MEMORY_PROBE
	def_bool y
	depends on MEMORY_HOTPLUG

# Some NUMA nodes have memory ranges that span
# other nodes.  Even though a pfn is valid and
# between a node's start and end pfns, it may not
# reside on that node.  See memmap_init_zone()
# for details.
config NODES_SPAN_OTHER_NODES
	def_bool y
	depends on NEED_MULTIPLE_NODES

config PPC_HAS_HASH_64K
	bool
	depends on PPC64
	default n

config STDBINUTILS
	bool "Using standard binutils settings"
	depends on 44x
	default y
	help
	  Turning this option off allows you to select 256KB PAGE_SIZE on 44x.
	  Note, that kernel will be able to run only those applications,
	  which had been compiled using binutils later than 2.17.50.0.3 with
	  '-zmax-page-size' set to 256K (the default is 64K). Or, if using
	  the older binutils, you can patch them with a trivial patch, which
	  changes the ELF_MAXPAGESIZE definition from 0x10000 to 0x40000.

choice
	prompt "Page size"
	default PPC_4K_PAGES
	help
	  Select the kernel logical page size. Increasing the page size
	  will reduce software overhead at each page boundary, allow
	  hardware prefetch mechanisms to be more effective, and allow
	  larger dma transfers increasing IO efficiency and reducing
	  overhead. However the utilization of memory will increase.
	  For example, each cached file will using a multiple of the
	  page size to hold its contents and the difference between the
	  end of file and the end of page is wasted.

	  Some dedicated systems, such as software raid serving with
	  accelerated calculations, have shown significant increases.

	  If you configure a 64 bit kernel for 64k pages but the
	  processor does not support them, then the kernel will simulate
	  them with 4k pages, loading them on demand, but with the
	  reduced software overhead and larger internal fragmentation.
	  For the 32 bit kernel, a large page option will not be offered
	  unless it is supported by the configured processor.

	  If unsure, choose 4K_PAGES.

config PPC_4K_PAGES
	bool "4k page size"

config PPC_16K_PAGES
	bool "16k page size" if 44x

config PPC_64K_PAGES
	bool "64k page size" if 44x || PPC_STD_MMU_64 || PPC_BOOK3E_64
	select PPC_HAS_HASH_64K if PPC_STD_MMU_64

config PPC_256K_PAGES
	bool "256k page size" if 44x
	depends on !STDBINUTILS
	help
	  Make the page size 256k.

	  As the ELF standard only requires alignment to support page
	  sizes up to 64k, you will need to compile all of your user
	  space applications with a non-standard binutils settings
	  (see the STDBINUTILS description for details).

	  Say N unless you know what you are doing.

endchoice

config FORCE_MAX_ZONEORDER
	int "Maximum zone order"
	range 9 64 if PPC64 && PPC_64K_PAGES
	default "9" if PPC64 && PPC_64K_PAGES
	range 13 64 if PPC64 && !PPC_64K_PAGES
	default "13" if PPC64 && !PPC_64K_PAGES
	range 9 64 if PPC32 && PPC_16K_PAGES
	default "9" if PPC32 && PPC_16K_PAGES
	range 7 64 if PPC32 && PPC_64K_PAGES
	default "7" if PPC32 && PPC_64K_PAGES
	range 5 64 if PPC32 && PPC_256K_PAGES
	default "5" if PPC32 && PPC_256K_PAGES
	range 11 64
	default "11"
	help
	  The kernel memory allocator divides physically contiguous memory
	  blocks into "zones", where each zone is a power of two number of
	  pages.  This option selects the largest power of two that the kernel
	  keeps in the memory allocator.  If you need to allocate very large
	  blocks of physically contiguous memory, then you may need to
	  increase this value.

	  This config option is actually maximum order plus one. For example,
	  a value of 11 means that the largest free memory block is 2^10 pages.

	  The page size is not necessarily 4KB.  For example, on 64-bit
	  systems, 64KB pages can be enabled via CONFIG_PPC_64K_PAGES.  Keep
	  this in mind when choosing a value for this option.

config PPC_SUBPAGE_PROT
	bool "Support setting protections for 4k subpages"
	depends on PPC_STD_MMU_64 && PPC_64K_PAGES
	help
	  This option adds support for a system call to allow user programs
	  to set access permissions (read/write, readonly, or no access)
	  on the 4k subpages of each 64k page.

config SCHED_SMT
	bool "SMT (Hyperthreading) scheduler support"
	depends on PPC64 && SMP
	help
	  SMT scheduler support improves the CPU scheduler's decision making
	  when dealing with POWER5 cpus at a cost of slightly increased
	  overhead in some places. If unsure say N here.

config CMDLINE_BOOL
	bool "Default bootloader kernel arguments"

config CMDLINE
	string "Initial kernel command string"
	depends on CMDLINE_BOOL
	default "console=ttyS0,9600 console=tty0 root=/dev/sda2"
	help
	  On some platforms, there is currently no way for the boot loader to
	  pass arguments to the kernel. For these platforms, you can supply
	  some command-line options at build time by entering them here.  In
	  most cases you will need to specify the root device here.

config EXTRA_TARGETS
	string "Additional default image types"
	help
	  List additional targets to be built by the bootwrapper here (separated
	  by spaces).  This is useful for targets that depend of device tree
	  files in the .dts directory.

	  Targets in this list will be build as part of the default build
	  target, or when the user does a 'make zImage' or a
	  'make zImage.initrd'.

	  If unsure, leave blank

config ARCH_WANTS_FREEZER_CONTROL
	def_bool y
	depends on ADB_PMU

source kernel/power/Kconfig

config SECCOMP
	bool "Enable seccomp to safely compute untrusted bytecode"
	depends on PROC_FS
	default y
	help
	  This kernel feature is useful for number crunching applications
	  that may need to compute untrusted bytecode during their
	  execution. By using pipes or other transports made available to
	  the process as file descriptors supporting the read/write
	  syscalls, it's possible to isolate those applications in
	  their own address space using seccomp. Once seccomp is
	  enabled via /proc/<pid>/seccomp, it cannot be disabled
	  and the task is only allowed to execute a few safe syscalls
	  defined by each seccomp mode.

	  If unsure, say Y. Only embedded should say N here.

endmenu

config ISA_DMA_API
	bool
	default !PPC_ISERIES || PCI

menu "Bus options"

config ISA
	bool "Support for ISA-bus hardware"
	depends on PPC_PREP || PPC_CHRP
	select PPC_I8259
	help
	  Find out whether you have ISA slots on your motherboard.  ISA is the
	  name of a bus system, i.e. the way the CPU talks to the other stuff
	  inside your box.  If you have an Apple machine, say N here; if you
	  have an IBM RS/6000 or pSeries machine or a PReP machine, say Y.  If
	  you have an embedded board, consult your board documentation.

config ZONE_DMA
	bool
	default y

config NEED_DMA_MAP_STATE
	def_bool (PPC64 || NOT_COHERENT_CACHE)

config NEED_SG_DMA_LENGTH
	def_bool y

config GENERIC_ISA_DMA
	bool
	depends on ISA_DMA_API
	default y

config PPC_INDIRECT_PCI
	bool
	depends on PCI
	default y if 40x || 44x
	default n

config EISA
	bool

config SBUS
	bool

config FSL_SOC
	bool

config FSL_PCI
 	bool
	select PPC_INDIRECT_PCI
	select PCI_QUIRKS

config FSL_PMC
	bool
	default y
	depends on SUSPEND && (PPC_85xx || PPC_86xx)
	help
	  Freescale MPC85xx/MPC86xx power management controller support
	  (suspend/resume). For MPC83xx see platforms/83xx/suspend.c

config PPC4xx_CPM
	bool
	default y
	depends on SUSPEND && (44x || 40x)
	help
	  PPC4xx Clock Power Management (CPM) support (suspend/resume).
	  It also enables support for two different idle states (idle-wait
	  and idle-doze).

config 4xx_SOC
	bool

config FSL_LBC
	bool "Freescale Local Bus support"
	depends on FSL_SOC
	help
	  Enables reporting of errors from the Freescale local bus
	  controller.  Also contains some common code used by
	  drivers for specific local bus peripherals.

config FSL_GTM
	bool
	depends on PPC_83xx || QUICC_ENGINE || CPM2
	help
	  Freescale General-purpose Timers support

# Yes MCA RS/6000s exist but Linux-PPC does not currently support any
config MCA
	bool

# Platforms that what PCI turned unconditionally just do select PCI
# in their config node.  Platforms that want to choose at config
# time should select PPC_PCI_CHOICE
config PPC_PCI_CHOICE
	bool

config PCI
	bool "PCI support" if PPC_PCI_CHOICE
	default y if !40x && !CPM2 && !8xx && !PPC_83xx \
		&& !PPC_85xx && !PPC_86xx && !GAMECUBE_COMMON
	default PCI_PERMEDIA if !4xx && !CPM2 && !8xx
	default PCI_QSPAN if !4xx && !CPM2 && 8xx
	select ARCH_SUPPORTS_MSI
	help
	  Find out whether your system includes a PCI bus. PCI is the name of
	  a bus system, i.e. the way the CPU talks to the other stuff inside
	  your box.  If you say Y here, the kernel will include drivers and
	  infrastructure code to support PCI bus devices.

config PCI_DOMAINS
	def_bool PCI

config PCI_SYSCALL
	def_bool PCI

config PCI_QSPAN
	bool "QSpan PCI"
	depends on !4xx && !CPM2 && 8xx
	select PPC_I8259
	help
	  Say Y here if you have a system based on a Motorola 8xx-series
	  embedded processor with a QSPAN PCI interface, otherwise say N.

config PCI_8260
	bool
	depends on PCI && 8260
	select PPC_INDIRECT_PCI
	default y

config 8260_PCI9
	bool "Enable workaround for MPC826x erratum PCI 9"
	depends on PCI_8260 && !8272
	default y

choice
	prompt "IDMA channel for PCI 9 workaround"
	depends on 8260_PCI9

config 8260_PCI9_IDMA1
	bool "IDMA1"

config 8260_PCI9_IDMA2
	bool "IDMA2"

config 8260_PCI9_IDMA3
	bool "IDMA3"

config 8260_PCI9_IDMA4
	bool "IDMA4"

endchoice

source "drivers/pci/pcie/Kconfig"

source "drivers/pci/Kconfig"

source "drivers/pcmcia/Kconfig"

source "drivers/pci/hotplug/Kconfig"

config HAS_RAPIDIO
	bool
	default n

config RAPIDIO
	bool "RapidIO support"
	depends on HAS_RAPIDIO || PCI
	help
	  If you say Y here, the kernel will include drivers and
	  infrastructure code to support RapidIO interconnect devices.

config FSL_RIO
	bool "Freescale Embedded SRIO Controller support"
	depends on RAPIDIO && HAS_RAPIDIO
	default "n"
	---help---
	  Include support for RapidIO controller on Freescale embedded
	  processors (MPC8548, MPC8641, etc).

source "drivers/rapidio/Kconfig"

endmenu

menu "Advanced setup"
	depends on PPC32

config ADVANCED_OPTIONS
	bool "Prompt for advanced kernel configuration options"
	help
	  This option will enable prompting for a variety of advanced kernel
	  configuration options.  These options can cause the kernel to not
	  work if they are set incorrectly, but can be used to optimize certain
	  aspects of kernel memory management.

	  Unless you know what you are doing, say N here.

comment "Default settings for advanced configuration options are used"
	depends on !ADVANCED_OPTIONS

config LOWMEM_SIZE_BOOL
	bool "Set maximum low memory"
	depends on ADVANCED_OPTIONS
	help
	  This option allows you to set the maximum amount of memory which
	  will be used as "low memory", that is, memory which the kernel can
	  access directly, without having to set up a kernel virtual mapping.
	  This can be useful in optimizing the layout of kernel virtual
	  memory.

	  Say N here unless you know what you are doing.

config LOWMEM_SIZE
	hex "Maximum low memory size (in bytes)" if LOWMEM_SIZE_BOOL
	default "0x30000000"

config LOWMEM_CAM_NUM_BOOL
	bool "Set number of CAMs to use to map low memory"
	depends on ADVANCED_OPTIONS && FSL_BOOKE
	help
	  This option allows you to set the maximum number of CAM slots that
	  will be used to map low memory.  There are a limited number of slots
	  available and even more limited number that will fit in the L1 MMU.
	  However, using more entries will allow mapping more low memory.  This
	  can be useful in optimizing the layout of kernel virtual memory.

	  Say N here unless you know what you are doing.

config LOWMEM_CAM_NUM
	depends on FSL_BOOKE
	int "Number of CAMs to use to map low memory" if LOWMEM_CAM_NUM_BOOL
	default 3

config RELOCATABLE
	bool "Build a relocatable kernel (EXPERIMENTAL)"
	depends on EXPERIMENTAL && ADVANCED_OPTIONS && FLATMEM && FSL_BOOKE
	help
	  This builds a kernel image that is capable of running at the
	  location the kernel is loaded at (some alignment restrictions may
	  exist).

	  One use is for the kexec on panic case where the recovery kernel
	  must live at a different physical address than the primary
	  kernel.

	  Note: If CONFIG_RELOCATABLE=y, then the kernel runs from the address
	  it has been loaded at and the compile time physical addresses
	  CONFIG_PHYSICAL_START is ignored.  However CONFIG_PHYSICAL_START
	  setting can still be useful to bootwrappers that need to know the
	  load location of the kernel (eg. u-boot/mkimage).

config PAGE_OFFSET_BOOL
	bool "Set custom page offset address"
	depends on ADVANCED_OPTIONS
	help
	  This option allows you to set the kernel virtual address at which
	  the kernel will map low memory.  This can be useful in optimizing
	  the virtual memory layout of the system.

	  Say N here unless you know what you are doing.

config PAGE_OFFSET
	hex "Virtual address of memory base" if PAGE_OFFSET_BOOL
	default "0xc0000000"

config KERNEL_START_BOOL
	bool "Set custom kernel base address"
	depends on ADVANCED_OPTIONS
	help
	  This option allows you to set the kernel virtual address at which
	  the kernel will be loaded.  Normally this should match PAGE_OFFSET
	  however there are times (like kdump) that one might not want them
	  to be the same.

	  Say N here unless you know what you are doing.

config KERNEL_START
	hex "Virtual address of kernel base" if KERNEL_START_BOOL
	default PAGE_OFFSET if PAGE_OFFSET_BOOL
	default "0xc2000000" if CRASH_DUMP && !RELOCATABLE
	default "0xc0000000"

config PHYSICAL_START_BOOL
	bool "Set physical address where the kernel is loaded"
	depends on ADVANCED_OPTIONS && FLATMEM && FSL_BOOKE
	help
	  This gives the physical address where the kernel is loaded.

	  Say N here unless you know what you are doing.

config PHYSICAL_START
	hex "Physical address where the kernel is loaded" if PHYSICAL_START_BOOL
	default "0x02000000" if PPC_STD_MMU && CRASH_DUMP && !RELOCATABLE
	default "0x00000000"

config PHYSICAL_ALIGN
	hex
	default "0x04000000" if FSL_BOOKE
	help
	  This value puts the alignment restrictions on physical address
	  where kernel is loaded and run from. Kernel is compiled for an
	  address which meets above alignment restriction.

config TASK_SIZE_BOOL
	bool "Set custom user task size"
	depends on ADVANCED_OPTIONS
	help
	  This option allows you to set the amount of virtual address space
	  allocated to user tasks.  This can be useful in optimizing the
	  virtual memory layout of the system.

	  Say N here unless you know what you are doing.

config TASK_SIZE
	hex "Size of user task space" if TASK_SIZE_BOOL
	default "0x80000000" if PPC_PREP || PPC_8xx
	default "0xc0000000"

config CONSISTENT_SIZE_BOOL
	bool "Set custom consistent memory pool size"
	depends on ADVANCED_OPTIONS && NOT_COHERENT_CACHE
	help
	  This option allows you to set the size of the
	  consistent memory pool.  This pool of virtual memory
	  is used to make consistent memory allocations.

config CONSISTENT_SIZE
	hex "Size of consistent memory pool" if CONSISTENT_SIZE_BOOL
	default "0x00200000" if NOT_COHERENT_CACHE

config PIN_TLB
	bool "Pinned Kernel TLBs (860 ONLY)"
	depends on ADVANCED_OPTIONS && 8xx
endmenu

if PPC64
config RELOCATABLE
	bool "Build a relocatable kernel"
	help
	  This builds a kernel image that is capable of running anywhere
	  in the RMA (real memory area) at any 16k-aligned base address.
	  The kernel is linked as a position-independent executable (PIE)
	  and contains dynamic relocations which are processed early
	  in the bootup process.

	  One use is for the kexec on panic case where the recovery kernel
	  must live at a different physical address than the primary
	  kernel.

config PAGE_OFFSET
	hex
	default "0xc000000000000000"
config KERNEL_START
	hex
	default "0xc000000000000000"
config PHYSICAL_START
	hex
	default "0x00000000"
endif

source "net/Kconfig"

source "drivers/Kconfig"

source "fs/Kconfig"

source "arch/powerpc/sysdev/qe_lib/Kconfig"

source "lib/Kconfig"

source "arch/powerpc/Kconfig.debug"

source "security/Kconfig"

config KEYS_COMPAT
	bool
	depends on COMPAT && KEYS
	default y

source "crypto/Kconfig"

config PPC_CLOCK
	bool
	default n
	select HAVE_CLK

config PPC_LIB_RHEAP
	bool

source "arch/powerpc/kvm/Kconfig"<|MERGE_RESOLUTION|>--- conflicted
+++ resolved
@@ -139,11 +139,8 @@
 	select HAVE_SPARSE_IRQ
 	select IRQ_PER_CPU
 	select GENERIC_HARDIRQS_NO_DEPRECATED
-<<<<<<< HEAD
-=======
 	select GENERIC_IRQ_SHOW
 	select GENERIC_IRQ_SHOW_LEVEL
->>>>>>> 00b317a4
 
 config EARLY_PRINTK
 	bool
