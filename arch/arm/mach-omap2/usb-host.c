--- conflicted
+++ resolved
@@ -75,8 +75,6 @@
 static struct ehci_hcd_omap_platform_data	ehci_data;
 static struct ohci_hcd_omap_platform_data	ohci_data;
 
-<<<<<<< HEAD
-=======
 static struct omap_device_pm_latency omap_uhhtll_latency[] = {
 	  {
 		.deactivate_func = omap_device_idle_hwmods,
@@ -94,7 +92,6 @@
 	int wakeup_ohci:1;
 } *usbhs_wake;
 
->>>>>>> 18c1fc32
 /* MUX settings for EHCI pins */
 static struct omap_device_pad port1_phy_pads[] __initdata = {
 	{
@@ -868,6 +865,9 @@
 
 void __init usbhs_init(const struct usbhs_omap_board_data *pdata)
 {
+	struct omap_hwmod	*oh[4];
+	struct omap_device	*od;
+	int			bus_id = -1;
 	int	i;
 
 	for (i = 0; i < OMAP3_HS_USB_PORTS; i++) {
@@ -882,40 +882,6 @@
 	usbhs_data.ehci_data = &ehci_data;
 	usbhs_data.ohci_data = &ohci_data;
 
-<<<<<<< HEAD
-	if (cpu_is_omap34xx()) {
-		usbhs_resources[0].start = OMAP34XX_UHH_CONFIG_BASE;
-		usbhs_resources[0].end = OMAP34XX_UHH_CONFIG_BASE + SZ_1K - 1;
-		usbhs_resources[1].start = OMAP34XX_USBTLL_BASE;
-		usbhs_resources[1].end = OMAP34XX_USBTLL_BASE + SZ_4K - 1;
-		usbhs_resources[2].start	= OMAP34XX_EHCI_BASE;
-		usbhs_resources[2].end	= OMAP34XX_EHCI_BASE + SZ_1K - 1;
-		usbhs_resources[3].start = INT_34XX_EHCI_IRQ;
-		usbhs_resources[4].start	= OMAP34XX_OHCI_BASE;
-		usbhs_resources[4].end	= OMAP34XX_OHCI_BASE + SZ_1K - 1;
-		usbhs_resources[5].start = INT_34XX_OHCI_IRQ;
-		setup_ehci_io_mux(pdata->port_mode);
-		setup_ohci_io_mux(pdata->port_mode);
-	} else if (cpu_is_omap44xx()) {
-		usbhs_resources[0].start = OMAP44XX_UHH_CONFIG_BASE;
-		usbhs_resources[0].end = OMAP44XX_UHH_CONFIG_BASE + SZ_1K - 1;
-		usbhs_resources[1].start = OMAP44XX_USBTLL_BASE;
-		usbhs_resources[1].end = OMAP44XX_USBTLL_BASE + SZ_4K - 1;
-		usbhs_resources[2].start = OMAP44XX_HSUSB_EHCI_BASE;
-		usbhs_resources[2].end = OMAP44XX_HSUSB_EHCI_BASE + SZ_1K - 1;
-		usbhs_resources[3].start = OMAP44XX_IRQ_EHCI;
-		usbhs_resources[4].start = OMAP44XX_HSUSB_OHCI_BASE;
-		usbhs_resources[4].end = OMAP44XX_HSUSB_OHCI_BASE + SZ_1K - 1;
-		usbhs_resources[5].start = OMAP44XX_IRQ_OHCI;
-		setup_4430ehci_io_mux(pdata->port_mode);
-		setup_4430ohci_io_mux(pdata->port_mode);
-	}
-
-	if (platform_device_add_data(&usbhs_device,
-				&usbhs_data, sizeof(usbhs_data)) < 0) {
-		printk(KERN_ERR "USBHS platform_device_add_data failed\n");
-		goto init_end;
-=======
 	oh[0] = omap_hwmod_lookup(USBHS_UHH_HWMODNAME);
 	if (!oh[0]) {
 		pr_err("Could not look up %s\n", USBHS_UHH_HWMODNAME);
@@ -932,16 +898,11 @@
 	if (!oh[2]) {
 		pr_err("Could not look up %s\n", USBHS_EHCI_HWMODNAME);
 		return;
->>>>>>> 18c1fc32
 	}
 
 	if (platform_device_register(&usbhs_device) < 0)
 		printk(KERN_ERR "USBHS platform_device_register failed\n");
 
-<<<<<<< HEAD
-init_end:
-	return;
-=======
 	if (cpu_is_omap34xx()) {
 		setup_ehci_io_mux(pdata->port_mode);
 		setup_ohci_io_mux(pdata->port_mode);
@@ -971,7 +932,6 @@
 	usbhs_wake->oh_ehci = oh[2];
 	usbhs_wake->oh_ohci = oh[1];
 	usbhs_wake->dev = &od->pdev.dev;
->>>>>>> 18c1fc32
 }
 
 #else
