--- conflicted
+++ resolved
@@ -55,13 +55,7 @@
 #include <plat/omap-serial.h>
 #include <plat/remoteproc.h>
 #include <video/omapdss.h>
-#include <video/omap-panel-nokia-dsi.h>
-#include <plat/vram.h>
-#include <plat/omap-pm.h>
-#include <linux/wakelock.h>
-#include "board-blaze.h"
-#include "omap_ion.h"
-#include "omap_ram_console.h"
+
 #include "mux.h"
 #include "hsmmc.h"
 #include "timer-gp.h"
@@ -79,32 +73,11 @@
 #define ETH_KS8851_IRQ			34
 #define ETH_KS8851_POWER_ON		48
 #define ETH_KS8851_QUART		138
-<<<<<<< HEAD
-#define OMAP4_TOUCH_IRQ_1		35
-#define OMAP4_TOUCH_IRQ_2		36
-#define HDMI_GPIO_CT_CP_HPD		60
-#define HDMI_GPIO_HPD			63  /* Hot plug pin for HDMI */
-#define HDMI_GPIO_LS_OE 41 /* Level shifter for HDMI */
-#define LCD_BL_GPIO		27	/* LCD Backlight GPIO */
-/* PWM2 and TOGGLE3 register offsets */
-#define LED_PWM2ON		0x03
-#define LED_PWM2OFF		0x04
-#define TWL6030_TOGGLE3		0x92
-
-#define TPS62361_GPIO   7
-
-#define GPIO_WIFI_PMENA		54
-#define GPIO_WIFI_IRQ		53
-#define OMAP_HDMI_HPD_ADDR	0x4A100098
-#define OMAP_HDMI_PULLTYPE_MASK	0x00000010
-
-=======
 #define OMAP4_SFH7741_SENSOR_OUTPUT_GPIO	184
 #define OMAP4_SFH7741_ENABLE_GPIO		188
 #define HDMI_GPIO_CT_CP_HPD 60 /* HPD mode enable/disable */
 #define HDMI_GPIO_LS_OE 41 /* Level shifter for HDMI */
 #define HDMI_GPIO_HPD  63 /* Hotplug detect */
->>>>>>> 77a83f01
 
 static const int sdp4430_keymap[] = {
 	KEY(0, 0, KEY_E),
@@ -185,48 +158,10 @@
 	.keymap_size		= ARRAY_SIZE(sdp4430_keymap),
 };
 
-void keypad_pad_wkup(int enable)
-{
-	int (*set_wkup_fcn)(const char *muxname);
-
-	/* PAD wakup for keyboard is needed for off mode
-	 * due to IO isolation.
-	 */
-	if (!off_mode_enabled)
-		return;
-
-	if (enable)
-		set_wkup_fcn = omap_mux_enable_wkup;
-	else
-		set_wkup_fcn = omap_mux_disable_wkup;
-
-	set_wkup_fcn("kpd_col0.kpd_col0");
-	set_wkup_fcn("kpd_col1.kpd_col1");
-	set_wkup_fcn("kpd_col2.kpd_col2");
-	set_wkup_fcn("kpd_col0.kpd_col0");
-	set_wkup_fcn("kpd_col1.kpd_col1");
-	set_wkup_fcn("kpd_col2.kpd_col2");
-	set_wkup_fcn("kpd_col3.kpd_col3");
-	set_wkup_fcn("kpd_col4.kpd_col4");
-	set_wkup_fcn("kpd_col5.kpd_col5");
-	set_wkup_fcn("gpmc_a23.kpd_col7");
-	set_wkup_fcn("gpmc_a22.kpd_col6");
-	set_wkup_fcn("kpd_row0.kpd_row0");
-	set_wkup_fcn("kpd_row1.kpd_row1");
-	set_wkup_fcn("kpd_row2.kpd_row2");
-	set_wkup_fcn("kpd_row3.kpd_row3");
-	set_wkup_fcn("kpd_row4.kpd_row4");
-	set_wkup_fcn("kpd_row5.kpd_row5");
-	set_wkup_fcn("gpmc_a18.kpd_row6");
-	set_wkup_fcn("gpmc_a19.kpd_row7");
-
-}
-
 static struct omap4_keypad_platform_data sdp4430_keypad_data = {
 	.keymap_data		= &sdp4430_keymap_data,
 	.rows			= 8,
 	.cols			= 8,
-	.keypad_pad_wkup        = keypad_pad_wkup,
 };
 static struct gpio_led sdp4430_gpio_leds[] = {
 	{
@@ -262,6 +197,16 @@
 		.gpio	= 139,
 	},
 
+};
+
+static struct gpio_keys_button sdp4430_gpio_keys[] = {
+	{
+		.desc			= "Proximity Sensor",
+		.type			= EV_SW,
+		.code			= SW_FRONT_PROXIMITY,
+		.gpio			= OMAP4_SFH7741_SENSOR_OUTPUT_GPIO,
+		.active_low		= 0,
+	}
 };
 
 static struct gpio_led_platform_data sdp4430_led_data = {
@@ -291,6 +236,32 @@
 	},
 };
 
+static int omap_prox_activate(struct device *dev)
+{
+	gpio_set_value(OMAP4_SFH7741_ENABLE_GPIO , 1);
+	return 0;
+}
+
+static void omap_prox_deactivate(struct device *dev)
+{
+	gpio_set_value(OMAP4_SFH7741_ENABLE_GPIO , 0);
+}
+
+static struct gpio_keys_platform_data sdp4430_gpio_keys_data = {
+	.buttons	= sdp4430_gpio_keys,
+	.nbuttons	= ARRAY_SIZE(sdp4430_gpio_keys),
+	.enable		= omap_prox_activate,
+	.disable	= omap_prox_deactivate,
+};
+
+static struct platform_device sdp4430_gpio_keys_device = {
+	.name	= "gpio-keys",
+	.id	= -1,
+	.dev	= {
+		.platform_data	= &sdp4430_gpio_keys_data,
+	},
+};
+
 static struct platform_device sdp4430_leds_gpio = {
 	.name	= "leds-gpio",
 	.id	= -1,
@@ -327,90 +298,24 @@
 	return status;
 }
 
-/* TODO: handle suspend/resume here.
- * Upon every suspend, make sure the wilink chip is capable enough to wake-up the
- * OMAP host.
- */
-static int plat_wlink_kim_suspend(struct platform_device *pdev, pm_message_t
-		state)
-{
-	return 0;
-}
-
-static int plat_wlink_kim_resume(struct platform_device *pdev)
-{
-	return 0;
-}
-
-static bool uart_req;
-static struct wake_lock st_wk_lock;
-/* Call the uart disable of serial driver */
-static int plat_uart_disable(void)
-{
-	int port_id = 0;
-	int err = 0;
-	if (uart_req) {
-		sscanf(WILINK_UART_DEV_NAME, "/dev/ttyO%d", &port_id);
-		err = omap_serial_ext_uart_disable(port_id);
-		if (!err)
-			uart_req = false;
-	}
-	wake_unlock(&st_wk_lock);
-	return err;
-}
-
-/* Call the uart enable of serial driver */
-static int plat_uart_enable(void)
-{
-	int port_id = 0;
-	int err = 0;
-	if (!uart_req) {
-		sscanf(WILINK_UART_DEV_NAME, "/dev/ttyO%d", &port_id);
-		err = omap_serial_ext_uart_enable(port_id);
-		if (!err)
-			uart_req = true;
-	}
-	wake_lock(&st_wk_lock);
-	return err;
-}
-
-/* wl128x BT, FM, GPS connectivity chip */
-static struct ti_st_plat_data wilink_pdata = {
-	.nshutdown_gpio = 55,
-	.dev_name = WILINK_UART_DEV_NAME,
-	.flow_cntrl = 1,
-	.baud_rate = 3686400,
-	.suspend = plat_wlink_kim_suspend,
-	.resume = plat_wlink_kim_resume,
-	.chip_asleep = plat_uart_disable,
-	.chip_awake  = plat_uart_enable,
-	.chip_enable = plat_uart_enable,
-	.chip_disable = plat_uart_disable,
-};
-
-static struct platform_device wl128x_device = {
-	.name		= "kim",
+static struct platform_device sdp4430_lcd_device = {
+	.name		= "sdp4430_lcd",
 	.id		= -1,
-	.dev.platform_data = &wilink_pdata,
-};
-
-static struct platform_device btwilink_device = {
-	.name = "btwilink",
-	.id = -1,
-};
-
-static struct twl4030_madc_platform_data twl6030_gpadc = {
-	.irq_line = -1,
 };
 
 static struct platform_device *sdp4430_devices[] __initdata = {
+	&sdp4430_lcd_device,
+	&sdp4430_gpio_keys_device,
 	&sdp4430_leds_gpio,
 	&sdp4430_leds_pwm,
-	&wl128x_device,
-	&btwilink_device,
+};
+
+static struct omap_lcd_config sdp4430_lcd_config __initdata = {
+	.ctrl_name	= "internal",
 };
 
 static struct omap_board_config_kernel sdp4430_config[] __initdata = {
+	{ OMAP_TAG_LCD,		&sdp4430_lcd_config },
 };
 
 static void __init omap_4430sdp_init_early(void)
@@ -424,12 +329,8 @@
 
 static struct omap_musb_board_data musb_board_data = {
 	.interface_type		= MUSB_INTERFACE_UTMI,
-#ifdef CONFIG_USB_MUSB_OTG
 	.mode			= MUSB_OTG,
-#else
-	.mode			= MUSB_PERIPHERAL,
-#endif
-	.power			= 200,
+	.power			= 100,
 };
 
 static struct twl4030_usb_data omap4_usbphy_data = {
@@ -443,8 +344,7 @@
 static struct omap2_hsmmc_info mmc[] = {
 	{
 		.mmc		= 2,
-		.caps		= MMC_CAP_4_BIT_DATA | MMC_CAP_8_BIT_DATA |
-					MMC_CAP_1_8V_DDR,
+		.caps		=  MMC_CAP_4_BIT_DATA | MMC_CAP_8_BIT_DATA,
 		.gpio_cd	= -EINVAL,
 		.gpio_wp	= -EINVAL,
 		.nonremovable   = true,
@@ -453,8 +353,7 @@
 	},
 	{
 		.mmc		= 1,
-		.caps		= MMC_CAP_4_BIT_DATA | MMC_CAP_8_BIT_DATA |
-					MMC_CAP_1_8V_DDR,
+		.caps		= MMC_CAP_4_BIT_DATA | MMC_CAP_8_BIT_DATA,
 		.gpio_wp	= -EINVAL,
 	},
 	{
@@ -857,36 +756,26 @@
 	.vaux2		= &sdp4430_vaux2,
 	.vaux3		= &sdp4430_vaux3,
 	.clk32kg	= &sdp4430_clk32kg,
-	.usb		= &omap4_usbphy_data,
-	.bci		= &sdp4430_bci_data,
-	/* children */
-	.codec		= &twl6040_codec,
-	.madc		= &twl6030_gpadc,
-
-};
-
-static struct bq2415x_platform_data sdp4430_bqdata = {
-	.max_charger_voltagemV = 4200,
-	.max_charger_currentmA = 1550,
-};
-
-static struct i2c_board_info __initdata sdp4430_i2c_boardinfo[] = {
-	{
-		I2C_BOARD_INFO("bq24156", 0x6a),
-		.platform_data = &sdp4430_bqdata,
-	},
-	{
-		I2C_BOARD_INFO("tps6130x", 0x33),
-		.platform_data = &twl6040_vddhf,
-	},
+	.usb		= &omap4_usbphy_data
 };
 
 static struct i2c_board_info __initdata sdp4430_i2c_3_boardinfo[] = {
+	{
+		I2C_BOARD_INFO("tmp105", 0x48),
+	},
+	{
+		I2C_BOARD_INFO("bh1780", 0x29),
+	},
+};
+
+static struct i2c_board_info __initdata sdp4430_i2c_3_boardinfo[] = {
 
 };
 
 static struct i2c_board_info __initdata sdp4430_i2c_4_boardinfo[] = {
-
+	{
+		I2C_BOARD_INFO("hmc5843", 0x1e),
+	},
 };
 
 static void __init blaze_pmic_mux_init(void)
@@ -957,42 +846,15 @@
 	return 0;
 }
 
-static bool enable_suspend_off = true;
-module_param(enable_suspend_off, bool, S_IRUSR | S_IRGRP | S_IROTH);
-
-static int dsi1_panel_set_backlight(struct omap_dss_device *dssdev, int level)
-{
-	int r;
-
-	r = twl_i2c_write_u8(TWL_MODULE_PWM, 0x7F, LED_PWM2OFF);
-	if (r)
-		return r;
-
-	if (level > 1) {
-		if (level == 255)
-			level = 0x7F;
-		else
-			level = (~(level/2)) & 0x7F;
-
-		r = twl_i2c_write_u8(TWL_MODULE_PWM, level, LED_PWM2ON);
-		if (r)
-			return r;
-		r = twl_i2c_write_u8(TWL6030_MODULE_ID1, 0x30, TWL6030_TOGGLE3);
-		if (r)
-			return r;
-	} else if (level <= 1) {
-		r = twl_i2c_write_u8(TWL6030_MODULE_ID1, 0x08, TWL6030_TOGGLE3);
-		if (r)
-			return r;
-		r = twl_i2c_write_u8(TWL6030_MODULE_ID1, 0x28, TWL6030_TOGGLE3);
-		if (r)
-			return r;
-		r = twl_i2c_write_u8(TWL6030_MODULE_ID1, 0x00, TWL6030_TOGGLE3);
-		if (r)
-			return r;
-	}
-
-	return 0;
+static void __init omap_sfh7741prox_init(void)
+{
+	int error;
+
+	error = gpio_request_one(OMAP4_SFH7741_ENABLE_GPIO,
+				 GPIOF_OUT_INIT_LOW, "sfh7741");
+	if (error < 0)
+		pr_err("%s:failed to request GPIO %d, error %d\n",
+			__func__, OMAP4_SFH7741_ENABLE_GPIO, error);
 }
 
 static struct nokia_dsi_panel_data dsi1_panel;
@@ -1038,104 +900,37 @@
 
 static void sdp4430_hdmi_mux_init(void)
 {
-<<<<<<< HEAD
-	u32 r;
-	int status;
-	/* PAD0_HDMI_HPD_PAD1_HDMI_CEC */
-	omap_mux_init_signal("hdmi_hpd.hdmi_hpd",
-				OMAP_PIN_INPUT_PULLDOWN);
-	omap_mux_init_signal("gpmc_wait2.gpio_100",
-			OMAP_PIN_INPUT_PULLDOWN);
-	omap_mux_init_signal("hdmi_cec.hdmi_cec",
+	omap_mux_init_signal("hdmi_cec",
 			OMAP_PIN_INPUT_PULLUP);
 	/* PAD0_HDMI_DDC_SCL_PAD1_HDMI_DDC_SDA */
-	omap_mux_init_signal("hdmi_ddc_scl.hdmi_ddc_scl",
-=======
-	omap_mux_init_signal("hdmi_cec",
+	omap_mux_init_signal("hdmi_ddc_scl",
 			OMAP_PIN_INPUT_PULLUP);
-	omap_mux_init_signal("hdmi_ddc_scl",
->>>>>>> 77a83f01
+	omap_mux_init_signal("hdmi_ddc_sda",
 			OMAP_PIN_INPUT_PULLUP);
-	omap_mux_init_signal("hdmi_ddc_sda.hdmi_ddc_sda",
-			OMAP_PIN_INPUT_PULLUP);
-
-<<<<<<< HEAD
-	/* strong pullup on DDC lines using unpublished register */
-	r = ((1 << 24) | (1 << 28)) ;
-	omap4_ctrl_pad_writel(r, OMAP4_CTRL_MODULE_PAD_CORE_CONTROL_I2C_1);
-=======
+}
+
 static struct gpio sdp4430_hdmi_gpios[] = {
 	{ HDMI_GPIO_CT_CP_HPD, GPIOF_OUT_INIT_HIGH, "hdmi_gpio_ct_cp_hpd" },
 	{ HDMI_GPIO_LS_OE,	GPIOF_OUT_INIT_HIGH,	"hdmi_gpio_ls_oe" },
 	{ HDMI_GPIO_HPD, GPIOF_DIR_IN, "hdmi_gpio_hpd" },
 };
->>>>>>> 77a83f01
-
-	gpio_request(HDMI_GPIO_HPD, NULL);
-	omap_mux_init_gpio(HDMI_GPIO_HPD, OMAP_PIN_INPUT | OMAP_PULL_ENA);
-	gpio_direction_input(HDMI_GPIO_HPD);
+
+static int sdp4430_panel_enable_hdmi(struct omap_dss_device *dssdev)
+{
+	int status;
 
 	status = gpio_request_array(sdp4430_hdmi_gpios,
-			ARRAY_SIZE(sdp4430_hdmi_gpios));
+				    ARRAY_SIZE(sdp4430_hdmi_gpios));
 	if (status)
-		pr_err("%s:Cannot request HDMI GPIOs %x \n", __func__, status);
-}
-
-<<<<<<< HEAD
-
-
-static struct nokia_dsi_panel_data dsi1_panel = {
-		.name		= "taal",
-		.reset_gpio	= 102,
-		.use_ext_te	= false,
-		.ext_te_gpio	= 101,
-		.esd_interval	= 0,
-		.set_backlight	= dsi1_panel_set_backlight,
-};
-
-static struct omap_dss_device sdp4430_lcd_device = {
-	.name			= "lcd",
-	.driver_name		= "taal",
-	.type			= OMAP_DISPLAY_TYPE_DSI,
-	.data			= &dsi1_panel,
-	.phy.dsi		= {
-		.clk_lane	= 1,
-		.clk_pol	= 0,
-		.data1_lane	= 2,
-		.data1_pol	= 0,
-		.data2_lane	= 3,
-		.data2_pol	= 0,
-	},
-
-	.clocks = {
-		.dispc = {
-			.channel = {
-				.lck_div	= 1,	/* Logic Clock = 172.8 MHz */
-				.pck_div	= 5,	/* Pixel Clock = 34.56 MHz */
-				.lcd_clk_src	= OMAP_DSS_CLK_SRC_DSI_PLL_HSDIV_DISPC,
-			},
-			.dispc_fclk_src	= OMAP_DSS_CLK_SRC_FCK,
-		},
-
-		.dsi = {
-			.regn		= 16,	/* Fint = 2.4 MHz */
-			.regm		= 180,	/* DDR Clock = 216 MHz */
-			.regm_dispc	= 5,	/* PLL1_CLK1 = 172.8 MHz */
-			.regm_dsi	= 5,	/* PLL1_CLK2 = 172.8 MHz */
-
-			.lp_clk_div	= 10,	/* LP Clock = 8.64 MHz */
-			.dsi_fclk_src	= OMAP_DSS_CLK_SRC_DSI_PLL_HSDIV_DSI,
-		},
-	},
-	.channel = OMAP_DSS_CHANNEL_LCD,
-	.skip_init = false,
-};
-=======
+		pr_err("%s: Cannot request HDMI GPIOs\n", __func__);
+
+	return status;
+}
+
 static void sdp4430_panel_disable_hdmi(struct omap_dss_device *dssdev)
 {
 	gpio_free_array(sdp4430_hdmi_gpios, ARRAY_SIZE(sdp4430_hdmi_gpios));
 }
->>>>>>> 77a83f01
 
 static struct omap_dss_hdmi_data sdp4430_hdmi_data = {
 	.hpd_gpio = HDMI_GPIO_HPD,
@@ -1145,7 +940,6 @@
 	.name = "hdmi",
 	.driver_name = "hdmi_panel",
 	.type = OMAP_DISPLAY_TYPE_HDMI,
-<<<<<<< HEAD
 	.clocks	= {
 		.dispc	= {
 			.dispc_fclk_src	= OMAP_DSS_CLK_SRC_FCK,
@@ -1155,44 +949,25 @@
 			.regm2	= 1,
 		},
 	},
-	.hpd_gpio = HDMI_GPIO_HPD,
-=======
 	.platform_enable = sdp4430_panel_enable_hdmi,
 	.platform_disable = sdp4430_panel_disable_hdmi,
->>>>>>> 77a83f01
 	.channel = OMAP_DSS_CHANNEL_DIGIT,
 	.data = &sdp4430_hdmi_data,
 };
 
 static struct omap_dss_device *sdp4430_dss_devices[] = {
-	&sdp4430_lcd_device,
 	&sdp4430_hdmi_device,
 };
 
 static struct omap_dss_board_info sdp4430_dss_data = {
 	.num_devices	= ARRAY_SIZE(sdp4430_dss_devices),
 	.devices	= sdp4430_dss_devices,
-	.default_device	= &sdp4430_lcd_device,
-};
-
-#define BLAZE_FB_RAM_SIZE                SZ_16M /* 1920×1080*4 * 2 */
-static struct omapfb_platform_data blaze_fb_pdata = {
-	.mem_desc = {
-		.region_cnt = 1,
-		.region = {
-			[0] = {
-				.size = BLAZE_FB_RAM_SIZE,
-			},
-		},
-	},
-};
-
-static void omap_4430sdp_display_init(void)
-{
-	sdp4430_lcd_init();
+	.default_device	= &sdp4430_hdmi_device,
+};
+
+void omap_4430sdp_display_init(void)
+{
 	sdp4430_hdmi_mux_init();
-	omap_vram_set_sdram_vram(BLAZE_FB_RAM_SIZE, 0);
-	omapfb_set_platform_data(&blaze_fb_pdata);
 	omap_display_init(&sdp4430_dss_data);
 
 	omap_mux_init_gpio(HDMI_GPIO_LS_OE, OMAP_PIN_OUTPUT);
@@ -1202,226 +977,79 @@
 
 #ifdef CONFIG_OMAP_MUX
 static struct omap_board_mux board_mux[] __initdata = {
-	OMAP4_MUX(USBB2_ULPITLL_CLK, OMAP_MUX_MODE3 | OMAP_PIN_OUTPUT),
+	OMAP4_MUX(USBB2_ULPITLL_CLK, OMAP_MUX_MODE4 | OMAP_PIN_OUTPUT),
 	{ .reg_offset = OMAP_MUX_TERMINATOR },
 };
 
+static struct omap_device_pad serial2_pads[] __initdata = {
+	OMAP_MUX_STATIC("uart2_cts.uart2_cts",
+			 OMAP_PIN_INPUT_PULLUP | OMAP_MUX_MODE0),
+	OMAP_MUX_STATIC("uart2_rts.uart2_rts",
+			 OMAP_PIN_OUTPUT | OMAP_MUX_MODE0),
+	OMAP_MUX_STATIC("uart2_rx.uart2_rx",
+			 OMAP_PIN_INPUT_PULLUP | OMAP_MUX_MODE0),
+	OMAP_MUX_STATIC("uart2_tx.uart2_tx",
+			 OMAP_PIN_OUTPUT | OMAP_MUX_MODE0),
+};
+
+static struct omap_device_pad serial3_pads[] __initdata = {
+	OMAP_MUX_STATIC("uart3_cts_rctx.uart3_cts_rctx",
+			 OMAP_PIN_INPUT_PULLUP | OMAP_MUX_MODE0),
+	OMAP_MUX_STATIC("uart3_rts_sd.uart3_rts_sd",
+			 OMAP_PIN_OUTPUT | OMAP_MUX_MODE0),
+	OMAP_MUX_STATIC("uart3_rx_irrx.uart3_rx_irrx",
+			 OMAP_PIN_INPUT | OMAP_MUX_MODE0),
+	OMAP_MUX_STATIC("uart3_tx_irtx.uart3_tx_irtx",
+			 OMAP_PIN_OUTPUT | OMAP_MUX_MODE0),
+};
+
+static struct omap_device_pad serial4_pads[] __initdata = {
+	OMAP_MUX_STATIC("uart4_rx.uart4_rx",
+			 OMAP_PIN_INPUT | OMAP_MUX_MODE0),
+	OMAP_MUX_STATIC("uart4_tx.uart4_tx",
+			 OMAP_PIN_OUTPUT | OMAP_MUX_MODE0),
+};
+
+static struct omap_board_data serial2_data __initdata = {
+	.id		= 1,
+	.pads		= serial2_pads,
+	.pads_cnt	= ARRAY_SIZE(serial2_pads),
+};
+
+static struct omap_board_data serial3_data __initdata = {
+	.id		= 2,
+	.pads		= serial3_pads,
+	.pads_cnt	= ARRAY_SIZE(serial3_pads),
+};
+
+static struct omap_board_data serial4_data __initdata = {
+	.id		= 3,
+	.pads		= serial4_pads,
+	.pads_cnt	= ARRAY_SIZE(serial4_pads),
+};
+
+static inline void board_serial_init(void)
+{
+	struct omap_board_data bdata;
+	bdata.flags	= 0;
+	bdata.pads	= NULL;
+	bdata.pads_cnt	= 0;
+	bdata.id	= 0;
+	/* pass dummy data for UART1 */
+	omap_serial_init_port(&bdata);
+
+	omap_serial_init_port(&serial2_data);
+	omap_serial_init_port(&serial3_data);
+	omap_serial_init_port(&serial4_data);
+}
 #else
 #define board_mux	NULL
-#define board_wkup_mux NULL
-#endif
-
-/*
- * LPDDR2 Configeration Data:
- * The memory organisation is as below :
- *	EMIF1 - CS0 -	2 Gb
- *		CS1 -	2 Gb
- *	EMIF2 - CS0 -	2 Gb
- *		CS1 -	2 Gb
- *	--------------------
- *	TOTAL -		8 Gb
- *
- * Same devices installed on EMIF1 and EMIF2
- */
-static __initdata struct emif_device_details emif_devices = {
-	.cs0_device = &lpddr2_elpida_2G_S4_dev,
-	.cs1_device = &lpddr2_elpida_2G_S4_dev
-};
-
-static struct omap_device_pad blaze_uart1_pads[] __initdata = {
-	{
-		.name	= "uart1_cts.uart1_cts",
-		.enable	= OMAP_PIN_INPUT_PULLUP | OMAP_MUX_MODE0,
-	},
-	{
-		.name	= "uart1_rts.uart1_rts",
-		.enable	= OMAP_PIN_OUTPUT | OMAP_MUX_MODE0,
-	},
-	{
-		.name	= "uart1_tx.uart1_tx",
-		.enable	= OMAP_PIN_OUTPUT | OMAP_MUX_MODE0,
-	},
-	{
-		.name	= "uart1_rx.uart1_rx",
-		.flags	= OMAP_DEVICE_PAD_REMUX | OMAP_DEVICE_PAD_WAKEUP,
-		.enable	= OMAP_PIN_INPUT_PULLUP | OMAP_MUX_MODE0,
-		.idle	= OMAP_PIN_INPUT_PULLUP | OMAP_MUX_MODE0,
-	},
-};
-
-
-static struct omap_device_pad blaze_uart2_pads[] __initdata = {
-	{
-		.name	= "uart2_cts.uart2_cts",
-		.enable	= OMAP_PIN_INPUT_PULLUP | OMAP_MUX_MODE0,
-		.flags  = OMAP_DEVICE_PAD_REMUX,
-		.idle   = OMAP_WAKEUP_EN | OMAP_PIN_OFF_INPUT_PULLUP |
-			  OMAP_MUX_MODE0,
-	},
-	{
-		.name	= "uart2_rts.uart2_rts",
-		.flags  = OMAP_DEVICE_PAD_REMUX,
-		.enable	= OMAP_PIN_OUTPUT | OMAP_MUX_MODE0,
-		.idle   = OMAP_PIN_OFF_INPUT_PULLUP | OMAP_MUX_MODE7,
-	},
-	{
-		.name	= "uart2_tx.uart2_tx",
-		.enable	= OMAP_PIN_OUTPUT | OMAP_MUX_MODE0,
-	},
-	{
-		.name	= "uart2_rx.uart2_rx",
-		.enable	= OMAP_PIN_INPUT_PULLUP | OMAP_MUX_MODE0,
-	},
-};
-
-static struct omap_device_pad blaze_uart3_pads[] __initdata = {
-	{
-		.name	= "uart3_cts_rctx.uart3_cts_rctx",
-		.enable	= OMAP_PIN_INPUT_PULLUP | OMAP_MUX_MODE0,
-	},
-	{
-		.name	= "uart3_rts_sd.uart3_rts_sd",
-		.enable	= OMAP_PIN_OUTPUT | OMAP_MUX_MODE0,
-	},
-	{
-		.name	= "uart3_tx_irtx.uart3_tx_irtx",
-		.enable	= OMAP_PIN_OUTPUT | OMAP_MUX_MODE0,
-	},
-	{
-		.name	= "uart3_rx_irrx.uart3_rx_irrx",
-		.flags	= OMAP_DEVICE_PAD_REMUX | OMAP_DEVICE_PAD_WAKEUP,
-		.enable	= OMAP_PIN_INPUT | OMAP_MUX_MODE0,
-		.idle	= OMAP_PIN_INPUT | OMAP_MUX_MODE0,
-	},
-};
-
-static struct omap_device_pad blaze_uart4_pads[] __initdata = {
-	{
-		.name	= "uart4_tx.uart4_tx",
-		.enable	= OMAP_PIN_OUTPUT | OMAP_MUX_MODE0,
-	},
-	{
-		.name	= "uart4_rx.uart4_rx",
-		.flags	= OMAP_DEVICE_PAD_REMUX | OMAP_DEVICE_PAD_WAKEUP,
-		.enable	= OMAP_PIN_INPUT | OMAP_MUX_MODE0,
-		.idle	= OMAP_PIN_INPUT | OMAP_MUX_MODE0,
-	},
-};
-
-static struct omap_uart_port_info blaze_uart_info_uncon __initdata = {
-	.use_dma	= 0,
-	.auto_sus_timeout = DEFAULT_AUTOSUSPEND_DELAY,
-        .wer = 0,
-};
-
-static struct omap_uart_port_info blaze_uart_info __initdata = {
-	.use_dma	= 0,
-	.auto_sus_timeout = DEFAULT_AUTOSUSPEND_DELAY,
-        .wer = (OMAP_UART_WER_TX | OMAP_UART_WER_RX | OMAP_UART_WER_CTS),
-};
-
-static inline void __init board_serial_init(void)
-{
-	omap_serial_init_port_pads(0, blaze_uart1_pads,
-		ARRAY_SIZE(blaze_uart1_pads), &blaze_uart_info_uncon);
-	omap_serial_init_port_pads(1, blaze_uart2_pads,
-		ARRAY_SIZE(blaze_uart2_pads), &blaze_uart_info);
-	omap_serial_init_port_pads(2, blaze_uart3_pads,
-		ARRAY_SIZE(blaze_uart3_pads), &blaze_uart_info);
-	omap_serial_init_port_pads(3, blaze_uart4_pads,
-		ARRAY_SIZE(blaze_uart4_pads), &blaze_uart_info_uncon);
-}
-
-static void omap4_sdp4430_wifi_mux_init(void)
-{
-	omap_mux_init_gpio(GPIO_WIFI_IRQ, OMAP_PIN_INPUT |
-				OMAP_PIN_OFF_WAKEUPENABLE);
-	omap_mux_init_gpio(GPIO_WIFI_PMENA, OMAP_PIN_OUTPUT);
-
-	omap_mux_init_signal("sdmmc5_cmd.sdmmc5_cmd",
-				OMAP_MUX_MODE0 | OMAP_PIN_INPUT_PULLUP);
-	omap_mux_init_signal("sdmmc5_clk.sdmmc5_clk",
-				OMAP_MUX_MODE0 | OMAP_PIN_INPUT_PULLUP);
-	omap_mux_init_signal("sdmmc5_dat0.sdmmc5_dat0",
-				OMAP_MUX_MODE0 | OMAP_PIN_INPUT_PULLUP);
-	omap_mux_init_signal("sdmmc5_dat1.sdmmc5_dat1",
-				OMAP_MUX_MODE0 | OMAP_PIN_INPUT_PULLUP);
-	omap_mux_init_signal("sdmmc5_dat2.sdmmc5_dat2",
-				OMAP_MUX_MODE0 | OMAP_PIN_INPUT_PULLUP);
-	omap_mux_init_signal("sdmmc5_dat3.sdmmc5_dat3",
-				OMAP_MUX_MODE0 | OMAP_PIN_INPUT_PULLUP);
-}
-
-static struct wl12xx_platform_data omap4_sdp4430_wlan_data __initdata = {
-	.irq = OMAP_GPIO_IRQ(GPIO_WIFI_IRQ),
-	.board_ref_clock = WL12XX_REFCLOCK_26,
-	.board_tcxo_clock = WL12XX_TCXOCLOCK_26,
-};
-
-static void omap4_sdp4430_wifi_init(void)
-{
-	omap4_sdp4430_wifi_mux_init();
-	if (wl12xx_set_platform_data(&omap4_sdp4430_wlan_data))
-		pr_err("Error setting wl12xx data\n");
-	platform_device_register(&omap_vwlan_device);
-}
-
-#if defined(CONFIG_USB_EHCI_HCD_OMAP) || defined(CONFIG_USB_OHCI_HCD_OMAP3)
-struct usbhs_omap_board_data usbhs_bdata __initdata = {
-	.port_mode[0] = OMAP_EHCI_PORT_MODE_PHY,
-	.port_mode[1] = OMAP_OHCI_PORT_MODE_PHY_6PIN_DATSE0,
-	.port_mode[2] = OMAP_USBHS_PORT_MODE_UNUSED,
-	.phy_reset  = false,
-	.reset_gpio_port[0]  = -EINVAL,
-	.reset_gpio_port[1]  = -EINVAL,
-	.reset_gpio_port[2]  = -EINVAL
-};
-
-static void __init omap4_ehci_ohci_init(void)
-{
-
-	omap_mux_init_signal("usbb2_ulpitll_clk.gpio_157", \
-		OMAP_PIN_OUTPUT | \
-		OMAP_PIN_OFF_NONE);
-
-	/* Power on the ULPI PHY */
-	if (gpio_is_valid(BLAZE_MDM_PWR_EN_GPIO)) {
-		gpio_request(BLAZE_MDM_PWR_EN_GPIO, "USBB1 PHY VMDM_3V3");
-		gpio_direction_output(BLAZE_MDM_PWR_EN_GPIO, 1);
-	}
-
-	usbhs_init(&usbhs_bdata);
-
-	return;
-
-}
-#else
-static void __init omap4_ehci_ohci_init(void){}
-#endif
-
-static void blaze_set_osc_timings(void)
-{
-	/* Device Oscilator
-	 * tstart = 2ms + 2ms = 4ms.
-	 * tshut = Not defined in oscillator data sheet so setting to 1us
-	 */
-	omap_pm_set_osc_lp_time(4000, 1);
-}
-
-
-/*
- * As OMAP4430 mux HSI and USB signals, when HSI is used (for instance HSI
- * modem is plugged) we should configure HSI pad conf and disable some USB
- * configurations.
- * HSI usage is declared using bootargs variable:
- * board-4430sdp.modem_ipc=hsi
- * Any other or missing value will not setup HSI pad conf, and port_mode[0]
- * will be used by USB.
- * Variable modem_ipc is used to catch bootargs parameter value.
- */
-static char *modem_ipc = "n/a";
-module_param(modem_ipc, charp, 0);
-MODULE_PARM_DESC(modem_ipc, "Modem IPC setting");
+
+static inline void board_serial_init(void)
+{
+	omap_serial_init();
+}
+ #endif
 
 static void __init omap_4430sdp_init(void)
 {
@@ -1432,34 +1060,14 @@
 		package = OMAP_PACKAGE_CBL;
 	omap4_mux_init(board_mux, NULL, package);
 
-	omap_emif_setup_device_details(&emif_devices, &emif_devices);
-
 	omap_board_config = sdp4430_config;
 	omap_board_config_size = ARRAY_SIZE(sdp4430_config);
 
-	omap_init_board_version(0);
-
-	omap4_audio_conf();
-	omap4_create_board_props();
-	blaze_pmic_mux_init();
-	blaze_set_osc_timings();
 	omap4_i2c_init();
-	blaze_sensor_init();
-	blaze_touch_init();
-	omap_register_ion();
+	omap_sfh7741prox_init();
 	platform_add_devices(sdp4430_devices, ARRAY_SIZE(sdp4430_devices));
-	wake_lock_init(&st_wk_lock, WAKE_LOCK_SUSPEND, "st_wake_lock");
 	board_serial_init();
-	omap4_sdp4430_wifi_init();
 	omap4_twl6030_hsmmc_init(mmc);
-
-	/* blaze_modem_init shall be called before omap4_ehci_ohci_init */
-	if (!strcmp(modem_ipc, "hsi"))
-		blaze_modem_init(true);
-	else
-		blaze_modem_init(false);
-
-	omap4_ehci_ohci_init();
 
 	usb_musb_init(&musb_board_data);
 
@@ -1476,23 +1084,7 @@
 	if (status)
 		pr_err("Keypad initialization failed: %d\n", status);
 
-	omap_dmm_init();
 	omap_4430sdp_display_init();
-	blaze_panel_init();
-	blaze_keypad_init();
-
-	if (cpu_is_omap446x()) {
-		/* Vsel0 = gpio, vsel1 = gnd */
-		status = omap_tps6236x_board_setup(true, TPS62361_GPIO, -1,
-					OMAP_PIN_OFF_OUTPUT_HIGH, -1);
-		if (status)
-			pr_err("TPS62361 initialization failed: %d\n", status);
-	}
-
-	omap_enable_smartreflex_on_init();
-        if (enable_suspend_off)
-                omap_pm_enable_off_mode();
-
 }
 
 static void __init omap_4430sdp_map_io(void)
@@ -1500,28 +1092,11 @@
 	omap2_set_globals_443x();
 	omap44xx_map_common_io();
 }
-static void __init omap_4430sdp_reserve(void)
-{
-	omap_ram_console_init(OMAP_RAM_CONSOLE_START_DEFAULT,
-			OMAP_RAM_CONSOLE_SIZE_DEFAULT);
-
-	/* do the static reservations first */
-	memblock_remove(PHYS_ADDR_SMC_MEM, PHYS_ADDR_SMC_SIZE);
-	memblock_remove(PHYS_ADDR_DUCATI_MEM, PHYS_ADDR_DUCATI_SIZE);
-	/* ipu needs to recognize secure input buffer area as well */
-	omap_ipu_set_static_mempool(PHYS_ADDR_DUCATI_MEM, PHYS_ADDR_DUCATI_SIZE +
-					OMAP4_ION_HEAP_SECURE_INPUT_SIZE);
-#ifdef CONFIG_ION_OMAP
-	omap_ion_init();
-#endif
-
-	omap_reserve();
-}
-
-MACHINE_START(OMAP_4430SDP, "OMAP4 blaze board")
+
+MACHINE_START(OMAP_4430SDP, "OMAP4430 4430SDP board")
 	/* Maintainer: Santosh Shilimkar - Texas Instruments Inc */
 	.boot_params	= 0x80000100,
-	.reserve	= omap_4430sdp_reserve,
+	.reserve	= omap_reserve,
 	.map_io		= omap_4430sdp_map_io,
 	.init_early	= omap_4430sdp_init_early,
 	.init_irq	= gic_init_irq,
