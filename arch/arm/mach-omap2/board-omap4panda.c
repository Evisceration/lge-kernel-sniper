/*
 * Board support file for OMAP4430 based PandaBoard.
 *
 * Copyright (C) 2010 Texas Instruments
 *
 * Author: David Anders <x0132446@ti.com>
 *
 * Based on mach-omap2/board-4430sdp.c
 *
 * Author: Santosh Shilimkar <santosh.shilimkar@ti.com>
 *
 * Based on mach-omap2/board-3430sdp.c
 *
 * This program is free software; you can redistribute it and/or modify
 * it under the terms of the GNU General Public License version 2 as
 * published by the Free Software Foundation.
 */

#include <linux/kernel.h>
#include <linux/init.h>
#include <linux/platform_device.h>
#include <linux/clk.h>
#include <linux/io.h>
#include <linux/leds.h>
#include <linux/gpio.h>
#include <linux/omapfb.h>
#include <linux/usb/otg.h>
#include <linux/hwspinlock.h>
#include <linux/i2c/twl.h>
#include <linux/reboot.h>
#include <linux/regulator/machine.h>
#include <linux/regulator/fixed.h>
#include <linux/wl12xx.h>
#include <linux/memblock.h>

#include <mach/hardware.h>
#include <mach/omap4-common.h>
#include <mach/emif.h>
#include <mach/lpddr2-elpida.h>
#include <mach/dmm.h>

#include <asm/mach-types.h>
#include <asm/mach/arch.h>
#include <asm/mach/map.h>
#include <video/omapdss.h>

#include <plat/board.h>
#include <plat/common.h>
#include <plat/usb.h>
#include <plat/mmc.h>
#include <plat/omap_apps_brd_id.h>
#include <plat/remoteproc.h>
#include <plat/vram.h>
#include <video/omap-panel-generic-dpi.h>
#include "timer-gp.h"

#include "board-panda.h"
#include "omap_ion.h"
#include "omap_ram_console.h"
#include "hsmmc.h"
#include "control.h"
#include "mux.h"
#include "pm.h"
#include "common-board-devices.h"
#include "prm-regbits-44xx.h"
#include "prm44xx.h"

#define GPIO_HUB_POWER		1
#define GPIO_HUB_NRESET		62
#define GPIO_WIFI_PMENA		43
#define GPIO_WIFI_IRQ		53
<<<<<<< HEAD
#define HDMI_GPIO_CT_CP_HPD     60
#define HDMI_GPIO_HPD 63 /* Hot plug pin for HDMI */
#define HDMI_GPIO_LS_OE 41 /* Level shifter for HDMI */
#define TPS62361_GPIO   7 /* VCORE1 power control */
=======
#define HDMI_GPIO_CT_CP_HPD 60 /* HPD mode enable/disable */
#define HDMI_GPIO_LS_OE 41 /* Level shifter for HDMI */
#define HDMI_GPIO_HPD  63 /* Hotplug detect */
>>>>>>> 77a83f01

/* wl127x BT, FM, GPS connectivity chip */
static int wl1271_gpios[] = {46, -1, -1};
static struct platform_device wl1271_device = {
	.name	= "kim",
	.id	= -1,
	.dev	= {
		.platform_data	= &wl1271_gpios,
	},
};

static struct gpio_led gpio_leds[] = {
	{
		.name			= "pandaboard::status1",
		.default_trigger	= "heartbeat",
		.gpio			= 7,
	},
	{
		.name			= "pandaboard::status2",
		.default_trigger	= "mmc0",
		.gpio			= 8,
	},
};

static struct gpio_led_platform_data gpio_led_info = {
	.leds		= gpio_leds,
	.num_leds	= ARRAY_SIZE(gpio_leds),
};

static struct platform_device leds_gpio = {
	.name	= "leds-gpio",
	.id	= -1,
	.dev	= {
		.platform_data	= &gpio_led_info,
	},
};

static struct platform_device *panda_devices[] __initdata = {
	&leds_gpio,
	&wl1271_device,
};

static void __init omap4_panda_init_early(void)
{
	omap2_init_common_infrastructure();
	omap2_init_common_devices(NULL, NULL);
}

static const struct usbhs_omap_board_data usbhs_bdata __initconst = {
	.port_mode[0] = OMAP_EHCI_PORT_MODE_PHY,
	.port_mode[1] = OMAP_USBHS_PORT_MODE_UNUSED,
	.port_mode[2] = OMAP_USBHS_PORT_MODE_UNUSED,
	.phy_reset  = false,
	.reset_gpio_port[0]  = -EINVAL,
	.reset_gpio_port[1]  = -EINVAL,
	.reset_gpio_port[2]  = -EINVAL
};

static struct gpio panda_ehci_gpios[] __initdata = {
	{ GPIO_HUB_POWER,	GPIOF_OUT_INIT_LOW,  "hub_power"  },
	{ GPIO_HUB_NRESET,	GPIOF_OUT_INIT_LOW,  "hub_nreset" },
};

static void __init omap4_ehci_init(void)
{
	int ret;
	struct clk *phy_ref_clk;

	/* FREF_CLK3 provides the 19.2 MHz reference clock to the PHY */
	phy_ref_clk = clk_get(NULL, "auxclk3_ck");
	if (IS_ERR(phy_ref_clk)) {
		pr_err("Cannot request auxclk3\n");
		return;
	}
	clk_set_rate(phy_ref_clk, 19200000);
	clk_enable(phy_ref_clk);

	/* disable the power to the usb hub prior to init and reset phy+hub */
	ret = gpio_request_array(panda_ehci_gpios,
				 ARRAY_SIZE(panda_ehci_gpios));
	if (ret) {
		pr_err("Unable to initialize EHCI power/reset\n");
		return;
	}

	gpio_export(GPIO_HUB_POWER, 0);
	gpio_export(GPIO_HUB_NRESET, 0);
	gpio_set_value(GPIO_HUB_NRESET, 1);

	usbhs_init(&usbhs_bdata);

	/* enable power to hub */
	gpio_set_value(GPIO_HUB_POWER, 1);
}

static struct omap_musb_board_data musb_board_data = {
	.interface_type		= MUSB_INTERFACE_UTMI,
#ifdef CONFIG_USB_GADGET_MUSB_HDRC
	.mode			= MUSB_PERIPHERAL,
#else
	.mode			= MUSB_OTG,
#endif
	.power			= 100,
};

static struct twl4030_usb_data omap4_usbphy_data = {
	.phy_init	= omap4430_phy_init,
	.phy_exit	= omap4430_phy_exit,
	.phy_power	= omap4430_phy_power,
	.phy_set_clock	= omap4430_phy_set_clk,
	.phy_suspend	= omap4430_phy_suspend,
};

static struct omap2_hsmmc_info mmc[] = {
	{
		.mmc		= 1,
		.caps		= MMC_CAP_4_BIT_DATA | MMC_CAP_8_BIT_DATA,
		.gpio_wp	= -EINVAL,
		.gpio_cd	= -EINVAL,
	},
	{
		.name		= "wl1271",
		.mmc		= 5,
		.caps		= MMC_CAP_4_BIT_DATA | MMC_CAP_POWER_OFF_CARD,
		.gpio_wp	= -EINVAL,
		.gpio_cd	= -EINVAL,
		.ocr_mask	= MMC_VDD_165_195,
		.nonremovable	= true,
	},
	{}	/* Terminator */
};

static struct regulator_consumer_supply omap4_panda_vmmc_supply[] = {
	{
		.supply = "vmmc",
		.dev_name = "omap_hsmmc.0",
	},
};

static struct regulator_consumer_supply omap4_panda_vmmc5_supply = {
	.supply = "vmmc",
	.dev_name = "omap_hsmmc.4",
};

static struct regulator_init_data panda_vmmc5 = {
	.constraints = {
		.valid_ops_mask = REGULATOR_CHANGE_STATUS,
	},
	.num_consumer_supplies = 1,
	.consumer_supplies = &omap4_panda_vmmc5_supply,
};

static struct fixed_voltage_config panda_vwlan = {
	.supply_name = "vwl1271",
	.microvolts = 1800000, /* 1.8V */
	.gpio = GPIO_WIFI_PMENA,
	.startup_delay = 70000, /* 70msec */
	.enable_high = 1,
	.enabled_at_boot = 0,
	.init_data = &panda_vmmc5,
};

static struct platform_device omap_vwlan_device = {
	.name		= "reg-fixed-voltage",
	.id		= 1,
	.dev = {
		.platform_data = &panda_vwlan,
	},
};

struct wl12xx_platform_data omap_panda_wlan_data  __initdata = {
	.irq = OMAP_GPIO_IRQ(GPIO_WIFI_IRQ),
	/* PANDA ref clock is 38.4 MHz */
	.board_ref_clock = 2,
};

static int omap4_twl6030_hsmmc_late_init(struct device *dev)
{
	int ret = 0;
	struct platform_device *pdev = container_of(dev,
				struct platform_device, dev);
	struct omap_mmc_platform_data *pdata = dev->platform_data;

	if (!pdata) {
		dev_err(dev, "%s: NULL platform data\n", __func__);
		return -EINVAL;
	}
	/* Setting MMC1 Card detect Irq */
	if (pdev->id == 0) {
		ret = twl6030_mmc_card_detect_config();
		 if (ret)
			dev_err(dev, "%s: Error card detect config(%d)\n",
				__func__, ret);
		 else
			pdata->slots[0].card_detect = twl6030_mmc_card_detect;
	}
	return ret;
}

static __init void omap4_twl6030_hsmmc_set_late_init(struct device *dev)
{
	struct omap_mmc_platform_data *pdata;

	/* dev can be null if CONFIG_MMC_OMAP_HS is not set */
	if (!dev) {
		pr_err("Failed omap4_twl6030_hsmmc_set_late_init\n");
		return;
	}
	pdata = dev->platform_data;

	pdata->init =	omap4_twl6030_hsmmc_late_init;
}

static int __init omap4_twl6030_hsmmc_init(struct omap2_hsmmc_info *controllers)
{
	struct omap2_hsmmc_info *c;

	omap2_hsmmc_init(controllers);
	for (c = controllers; c->mmc; c++)
		omap4_twl6030_hsmmc_set_late_init(c->dev);

	return 0;
}

static struct regulator_consumer_supply sdp4430_vaux2_supply[] = {
	REGULATOR_SUPPLY("av-switch", "soc-audio"),
};

static struct regulator_init_data omap4_panda_vaux2 = {
	.constraints = {
		.min_uV			= 1200000,
		.max_uV			= 2800000,
		.apply_uV		= true,
		.valid_modes_mask	= REGULATOR_MODE_NORMAL
					| REGULATOR_MODE_STANDBY,
		.valid_ops_mask	 = REGULATOR_CHANGE_VOLTAGE
					| REGULATOR_CHANGE_MODE
					| REGULATOR_CHANGE_STATUS,
	},
	.num_consumer_supplies	= 1,
	.consumer_supplies	= sdp4430_vaux2_supply,
};

static struct regulator_init_data omap4_panda_vaux3 = {
	.constraints = {
		.min_uV			= 1000000,
		.max_uV			= 3000000,
		.apply_uV		= true,
		.valid_modes_mask	= REGULATOR_MODE_NORMAL
					| REGULATOR_MODE_STANDBY,
		.valid_ops_mask	 = REGULATOR_CHANGE_VOLTAGE
					| REGULATOR_CHANGE_MODE
					| REGULATOR_CHANGE_STATUS,
	},
};

/* VMMC1 for MMC1 card */
static struct regulator_init_data omap4_panda_vmmc = {
	.constraints = {
		.min_uV			= 1200000,
		.max_uV			= 3000000,
		.apply_uV		= true,
		.valid_modes_mask	= REGULATOR_MODE_NORMAL
					| REGULATOR_MODE_STANDBY,
		.valid_ops_mask	 = REGULATOR_CHANGE_VOLTAGE
					| REGULATOR_CHANGE_MODE
					| REGULATOR_CHANGE_STATUS,
	},
	.num_consumer_supplies  = 1,
	.consumer_supplies      = omap4_panda_vmmc_supply,
};

static struct regulator_init_data omap4_panda_vpp = {
	.constraints = {
		.min_uV			= 1800000,
		.max_uV			= 2500000,
		.apply_uV		= true,
		.valid_modes_mask	= REGULATOR_MODE_NORMAL
					| REGULATOR_MODE_STANDBY,
		.valid_ops_mask	 = REGULATOR_CHANGE_VOLTAGE
					| REGULATOR_CHANGE_MODE
					| REGULATOR_CHANGE_STATUS,
	},
};

static struct regulator_init_data omap4_panda_vana = {
	.constraints = {
		.min_uV			= 2100000,
		.max_uV			= 2100000,
		.valid_modes_mask	= REGULATOR_MODE_NORMAL
					| REGULATOR_MODE_STANDBY,
		.valid_ops_mask	 = REGULATOR_CHANGE_MODE
					| REGULATOR_CHANGE_STATUS,
	},
};

static struct regulator_init_data omap4_panda_vcxio = {
	.constraints = {
		.min_uV			= 1800000,
		.max_uV			= 1800000,
		.valid_modes_mask	= REGULATOR_MODE_NORMAL
					| REGULATOR_MODE_STANDBY,
		.valid_ops_mask	 = REGULATOR_CHANGE_MODE
					| REGULATOR_CHANGE_STATUS,
	},
};

static struct regulator_consumer_supply panda_vdac_supply[] = {
	{
		.supply = "hdmi_vref",
	},
};

static struct regulator_init_data omap4_panda_vdac = {
	.constraints = {
		.min_uV			= 1800000,
		.max_uV			= 1800000,
		.valid_modes_mask	= REGULATOR_MODE_NORMAL
					| REGULATOR_MODE_STANDBY,
		.valid_ops_mask	 = REGULATOR_CHANGE_MODE
					| REGULATOR_CHANGE_STATUS,
	},
	.num_consumer_supplies  = ARRAY_SIZE(panda_vdac_supply),
	.consumer_supplies      = panda_vdac_supply,
};

static struct regulator_init_data omap4_panda_vusb = {
	.constraints = {
		.min_uV			= 3300000,
		.max_uV			= 3300000,
		.apply_uV		= true,
		.valid_modes_mask	= REGULATOR_MODE_NORMAL
					| REGULATOR_MODE_STANDBY,
		.valid_ops_mask	 =	REGULATOR_CHANGE_MODE
					| REGULATOR_CHANGE_STATUS,
	},
};

static struct regulator_init_data omap4_panda_clk32kg = {
	.constraints = {
		.valid_ops_mask		= REGULATOR_CHANGE_STATUS,
		.always_on		= true,
	},
};

static void omap4_audio_conf(void)
{
	/* twl6040 naudint */
	omap_mux_init_signal("sys_nirq2.sys_nirq2", \
		OMAP_PIN_INPUT_PULLUP);
}

static struct twl4030_codec_audio_data twl6040_audio = {
	/* single-step ramp for headset and handsfree */
	.hs_left_step	= 0x0f,
	.hs_right_step	= 0x0f,
	.hf_left_step	= 0x1d,
	.hf_right_step	= 0x1d,
};

static struct twl4030_codec_data twl6040_codec = {
	.audio		= &twl6040_audio,
	.audpwron_gpio	= 127,
	.naudint_irq	= OMAP44XX_IRQ_SYS_2N,
	.irq_base	= TWL6040_CODEC_IRQ_BASE,
};

static struct twl4030_platform_data omap4_panda_twldata = {
	.irq_base	= TWL6030_IRQ_BASE,
	.irq_end	= TWL6030_IRQ_END,

	/* Regulators */
	.vmmc		= &omap4_panda_vmmc,
	.vpp		= &omap4_panda_vpp,
	.vana		= &omap4_panda_vana,
	.vcxio		= &omap4_panda_vcxio,
	.vdac		= &omap4_panda_vdac,
	.vusb		= &omap4_panda_vusb,
	.vaux2		= &omap4_panda_vaux2,
	.vaux3		= &omap4_panda_vaux3,
	.clk32kg	= &omap4_panda_clk32kg,
	.usb		= &omap4_usbphy_data,

	/* children */
	.codec		= &twl6040_codec,
};

/*
 * Display monitor features are burnt in their EEPROM as EDID data. The EEPROM
 * is connected as I2C slave device, and can be accessed at address 0x50
 */
static struct i2c_board_info __initdata panda_i2c_eeprom[] = {
	{
		I2C_BOARD_INFO("eeprom", 0x50),
	},
};

static void __init omap_i2c_hwspinlock_init(int bus_id, int spinlock_id,
                                struct omap_i2c_bus_board_data *pdata)
{
	/* spinlock_id should be -1 for a generic lock request */
	if (spinlock_id < 0)
		pdata->handle = hwspin_lock_request();
	else
		pdata->handle = hwspin_lock_request_specific(spinlock_id);

	if (pdata->handle != NULL) {
		pdata->hwspin_lock_timeout = hwspin_lock_timeout;
		pdata->hwspin_unlock = hwspin_unlock;
	} else {
		pr_err("I2C hwspinlock request failed for bus %d\n", \
								bus_id);
	}
}

static struct omap_i2c_bus_board_data __initdata panda_i2c_1_bus_pdata;
static struct omap_i2c_bus_board_data __initdata panda_i2c_2_bus_pdata;
static struct omap_i2c_bus_board_data __initdata panda_i2c_3_bus_pdata;
static struct omap_i2c_bus_board_data __initdata panda_i2c_4_bus_pdata;


static int __init omap4_panda_i2c_init(void)
{
	omap_i2c_hwspinlock_init(1, 0, &panda_i2c_1_bus_pdata);
	omap_i2c_hwspinlock_init(2, 1, &panda_i2c_2_bus_pdata);
	omap_i2c_hwspinlock_init(3, 2, &panda_i2c_3_bus_pdata);
	omap_i2c_hwspinlock_init(4, 3, &panda_i2c_4_bus_pdata);

	omap_register_i2c_bus_board_data(1, &panda_i2c_1_bus_pdata);
	omap_register_i2c_bus_board_data(2, &panda_i2c_2_bus_pdata);
	omap_register_i2c_bus_board_data(3, &panda_i2c_3_bus_pdata);
	omap_register_i2c_bus_board_data(4, &panda_i2c_4_bus_pdata);


	omap4_pmic_init("twl6030", &omap4_panda_twldata);
	omap_register_i2c_bus(2, 400, NULL, 0);
	/*
	 * Bus 3 is attached to the DVI port where devices like the pico DLP
	 * projector don't work reliably with 400kHz
	 */
	omap_register_i2c_bus(3, 100, panda_i2c_eeprom,
					ARRAY_SIZE(panda_i2c_eeprom));
	omap_register_i2c_bus(4, 400, NULL, 0);
	return 0;
}

#ifdef CONFIG_OMAP_MUX
static struct omap_board_mux board_mux[] __initdata = {
	/* WLAN IRQ - GPIO 53 */
	OMAP4_MUX(GPMC_NCS3, OMAP_MUX_MODE3 | OMAP_PIN_INPUT),
	/* WLAN POWER ENABLE - GPIO 43 */
	OMAP4_MUX(GPMC_A19, OMAP_MUX_MODE3 | OMAP_PIN_OUTPUT),
	/* WLAN SDIO: MMC5 CMD */
	OMAP4_MUX(SDMMC5_CMD, OMAP_MUX_MODE0 | OMAP_PIN_INPUT_PULLUP),
	/* WLAN SDIO: MMC5 CLK */
	OMAP4_MUX(SDMMC5_CLK, OMAP_MUX_MODE0 | OMAP_PIN_INPUT_PULLUP),
	/* WLAN SDIO: MMC5 DAT[0-3] */
	OMAP4_MUX(SDMMC5_DAT0, OMAP_MUX_MODE0 | OMAP_PIN_INPUT_PULLUP),
	OMAP4_MUX(SDMMC5_DAT1, OMAP_MUX_MODE0 | OMAP_PIN_INPUT_PULLUP),
	OMAP4_MUX(SDMMC5_DAT2, OMAP_MUX_MODE0 | OMAP_PIN_INPUT_PULLUP),
	OMAP4_MUX(SDMMC5_DAT3, OMAP_MUX_MODE0 | OMAP_PIN_INPUT_PULLUP),
	/* gpio 0 - TFP410 PD */
	OMAP4_MUX(KPD_COL1, OMAP_PIN_OUTPUT | OMAP_MUX_MODE3),
	/* dispc2_data23 */
	OMAP4_MUX(USBB2_ULPITLL_STP, OMAP_PIN_OUTPUT | OMAP_MUX_MODE5),
	/* dispc2_data22 */
	OMAP4_MUX(USBB2_ULPITLL_DIR, OMAP_PIN_OUTPUT | OMAP_MUX_MODE5),
	/* dispc2_data21 */
	OMAP4_MUX(USBB2_ULPITLL_NXT, OMAP_PIN_OUTPUT | OMAP_MUX_MODE5),
	/* dispc2_data20 */
	OMAP4_MUX(USBB2_ULPITLL_DAT0, OMAP_PIN_OUTPUT | OMAP_MUX_MODE5),
	/* dispc2_data19 */
	OMAP4_MUX(USBB2_ULPITLL_DAT1, OMAP_PIN_OUTPUT | OMAP_MUX_MODE5),
	/* dispc2_data18 */
	OMAP4_MUX(USBB2_ULPITLL_DAT2, OMAP_PIN_OUTPUT | OMAP_MUX_MODE5),
	/* dispc2_data15 */
	OMAP4_MUX(USBB2_ULPITLL_DAT3, OMAP_PIN_OUTPUT | OMAP_MUX_MODE5),
	/* dispc2_data14 */
	OMAP4_MUX(USBB2_ULPITLL_DAT4, OMAP_PIN_OUTPUT | OMAP_MUX_MODE5),
	/* dispc2_data13 */
	OMAP4_MUX(USBB2_ULPITLL_DAT5, OMAP_PIN_OUTPUT | OMAP_MUX_MODE5),
	/* dispc2_data12 */
	OMAP4_MUX(USBB2_ULPITLL_DAT6, OMAP_PIN_OUTPUT | OMAP_MUX_MODE5),
	/* dispc2_data11 */
	OMAP4_MUX(USBB2_ULPITLL_DAT7, OMAP_PIN_OUTPUT | OMAP_MUX_MODE5),
	/* dispc2_data10 */
	OMAP4_MUX(DPM_EMU3, OMAP_PIN_OUTPUT | OMAP_MUX_MODE5),
	/* dispc2_data9 */
	OMAP4_MUX(DPM_EMU4, OMAP_PIN_OUTPUT | OMAP_MUX_MODE5),
	/* dispc2_data16 */
	OMAP4_MUX(DPM_EMU5, OMAP_PIN_OUTPUT | OMAP_MUX_MODE5),
	/* dispc2_data17 */
	OMAP4_MUX(DPM_EMU6, OMAP_PIN_OUTPUT | OMAP_MUX_MODE5),
	/* dispc2_hsync */
	OMAP4_MUX(DPM_EMU7, OMAP_PIN_OUTPUT | OMAP_MUX_MODE5),
	/* dispc2_pclk */
	OMAP4_MUX(DPM_EMU8, OMAP_PIN_OUTPUT | OMAP_MUX_MODE5),
	/* dispc2_vsync */
	OMAP4_MUX(DPM_EMU9, OMAP_PIN_OUTPUT | OMAP_MUX_MODE5),
	/* dispc2_de */
	OMAP4_MUX(DPM_EMU10, OMAP_PIN_OUTPUT | OMAP_MUX_MODE5),
	/* dispc2_data8 */
	OMAP4_MUX(DPM_EMU11, OMAP_PIN_OUTPUT | OMAP_MUX_MODE5),
	/* dispc2_data7 */
	OMAP4_MUX(DPM_EMU12, OMAP_PIN_OUTPUT | OMAP_MUX_MODE5),
	/* dispc2_data6 */
	OMAP4_MUX(DPM_EMU13, OMAP_PIN_OUTPUT | OMAP_MUX_MODE5),
	/* dispc2_data5 */
	OMAP4_MUX(DPM_EMU14, OMAP_PIN_OUTPUT | OMAP_MUX_MODE5),
	/* dispc2_data4 */
	OMAP4_MUX(DPM_EMU15, OMAP_PIN_OUTPUT | OMAP_MUX_MODE5),
	/* dispc2_data3 */
	OMAP4_MUX(DPM_EMU16, OMAP_PIN_OUTPUT | OMAP_MUX_MODE5),
	/* dispc2_data2 */
	OMAP4_MUX(DPM_EMU17, OMAP_PIN_OUTPUT | OMAP_MUX_MODE5),
	/* dispc2_data1 */
	OMAP4_MUX(DPM_EMU18, OMAP_PIN_OUTPUT | OMAP_MUX_MODE5),
	/* dispc2_data0 */
	OMAP4_MUX(DPM_EMU19, OMAP_PIN_OUTPUT | OMAP_MUX_MODE5),
	{ .reg_offset = OMAP_MUX_TERMINATOR },
};

static inline void __init board_serial_init(void)
{
	omap_serial_init();
}
#else
#define board_mux	NULL

static inline void __init board_serial_init(void)
{
	omap_serial_init();
}
#endif

/* Display DVI */
#define PANDA_DVI_TFP410_POWER_DOWN_GPIO	0

static int omap4_panda_enable_dvi(struct omap_dss_device *dssdev)
{
	gpio_set_value(dssdev->reset_gpio, 1);
	return 0;
}

static void omap4_panda_disable_dvi(struct omap_dss_device *dssdev)
{
	gpio_set_value(dssdev->reset_gpio, 0);
}

/* Using generic display panel */
static struct panel_generic_dpi_data omap4_dvi_panel = {
	.name			= "generic_720p",
	.platform_enable	= omap4_panda_enable_dvi,
	.platform_disable	= omap4_panda_disable_dvi,
};

struct omap_dss_device omap4_panda_dvi_device = {
	.type			= OMAP_DISPLAY_TYPE_DPI,
	.name			= "dvi",
	.driver_name		= "generic_dpi_panel",
	.data			= &omap4_dvi_panel,
	.phy.dpi.data_lines	= 24,
	.reset_gpio		= PANDA_DVI_TFP410_POWER_DOWN_GPIO,
	.channel		= OMAP_DSS_CHANNEL_LCD2,
};

int __init omap4_panda_dvi_init(void)
{
	int r;

	/* Requesting TFP410 DVI GPIO and disabling it, at bootup */
	r = gpio_request_one(omap4_panda_dvi_device.reset_gpio,
				GPIOF_OUT_INIT_LOW, "DVI PD");
	if (r)
		pr_err("Failed to get DVI powerdown GPIO\n");

	return r;
}

static struct gpio panda_hdmi_gpios[] = {
	{ HDMI_GPIO_CT_CP_HPD,	GPIOF_OUT_INIT_HIGH, "hdmi_gpio_hpd"   },
	{ HDMI_GPIO_LS_OE,	GPIOF_OUT_INIT_HIGH, "hdmi_gpio_ls_oe" },
};

static void omap4_panda_hdmi_mux_init(void)
{
<<<<<<< HEAD
	u32 r;
	int status;
	/* PAD0_HDMI_HPD_PAD1_HDMI_CEC */
	omap_mux_init_signal("hdmi_hpd.hdmi_hpd",
				OMAP_PIN_INPUT_PULLUP);
	omap_mux_init_signal("gpmc_wait2.gpio_100",
			OMAP_PIN_INPUT_PULLDOWN);
	omap_mux_init_signal("hdmi_cec.hdmi_cec",
			OMAP_PIN_INPUT_PULLUP);
	/* PAD0_HDMI_DDC_SCL_PAD1_HDMI_DDC_SDA */
	omap_mux_init_signal("hdmi_ddc_scl.hdmi_ddc_scl",
=======
	omap_mux_init_signal("hdmi_cec",
			OMAP_PIN_INPUT_PULLUP);
	omap_mux_init_signal("hdmi_ddc_scl",
>>>>>>> 77a83f01
			OMAP_PIN_INPUT_PULLUP);
	omap_mux_init_signal("hdmi_ddc_sda.hdmi_ddc_sda",
			OMAP_PIN_INPUT_PULLUP);

<<<<<<< HEAD
	/* strong pullup on DDC lines using unpublished register */
	r = ((1 << 24) | (1 << 28)) ;
	omap4_ctrl_pad_writel(r, OMAP4_CTRL_MODULE_PAD_CORE_CONTROL_I2C_1);
=======
static struct gpio panda_hdmi_gpios[] = {
	{ HDMI_GPIO_CT_CP_HPD, GPIOF_OUT_INIT_HIGH, "hdmi_gpio_ct_cp_hpd" },
	{ HDMI_GPIO_LS_OE,	GPIOF_OUT_INIT_HIGH, "hdmi_gpio_ls_oe" },
	{ HDMI_GPIO_HPD, GPIOF_DIR_IN, "hdmi_gpio_hpd" },
};
>>>>>>> 77a83f01

	gpio_request(HDMI_GPIO_HPD, NULL);
	omap_mux_init_gpio(HDMI_GPIO_HPD, OMAP_PIN_INPUT | OMAP_PULL_ENA);
	gpio_direction_input(HDMI_GPIO_HPD);

	status = gpio_request_array(panda_hdmi_gpios,
			ARRAY_SIZE(panda_hdmi_gpios));
	if (status)
<<<<<<< HEAD
		pr_err("%s: Cannot request HDMI GPIOs %x \n", __func__, status);
=======
		pr_err("Cannot request HDMI GPIOs\n");

	return status;
}

static void omap4_panda_panel_disable_hdmi(struct omap_dss_device *dssdev)
{
	gpio_free_array(panda_hdmi_gpios, ARRAY_SIZE(panda_hdmi_gpios));
>>>>>>> 77a83f01
}

static struct omap_dss_hdmi_data omap4_panda_hdmi_data = {
	.hpd_gpio = HDMI_GPIO_HPD,
};

static struct omap_dss_device  omap4_panda_hdmi_device = {
	.name = "hdmi",
	.driver_name = "hdmi_panel",
	.type = OMAP_DISPLAY_TYPE_HDMI,
	.clocks	= {
		.dispc	= {
			.dispc_fclk_src	= OMAP_DSS_CLK_SRC_FCK,
		},
		.hdmi	= {
			.regn	= 15,
			.regm2	= 1,
		},
	},
	.hpd_gpio = HDMI_GPIO_HPD,
	.channel = OMAP_DSS_CHANNEL_DIGIT,
	.data = &omap4_panda_hdmi_data,
};

static struct omap_dss_device *omap4_panda_dss_devices[] = {
	&omap4_panda_dvi_device,
	&omap4_panda_hdmi_device,
};

static struct omap_dss_board_info omap4_panda_dss_data = {
	.num_devices	= ARRAY_SIZE(omap4_panda_dss_devices),
	.devices	= omap4_panda_dss_devices,
	.default_device	= &omap4_panda_dvi_device,
};

/*
 * LPDDR2 Configeration Data:
 * The memory organisation is as below :
 *	EMIF1 - CS0 -	2 Gb
 *		CS1 -	2 Gb
 *	EMIF2 - CS0 -	2 Gb
 *		CS1 -	2 Gb
 *	--------------------
 *	TOTAL -		8 Gb
 *
 * Same devices installed on EMIF1 and EMIF2
 */
static __initdata struct emif_device_details emif_devices = {
	.cs0_device = &lpddr2_elpida_2G_S4_dev,
	.cs1_device = &lpddr2_elpida_2G_S4_dev
};

void omap4_panda_display_init(void)
{
	int r;

	r = omap4_panda_dvi_init();
	if (r)
		pr_err("error initializing panda DVI\n");

	omap4_panda_hdmi_mux_init();
	omap_display_init(&omap4_panda_dss_data);

	omap_mux_init_gpio(HDMI_GPIO_LS_OE, OMAP_PIN_OUTPUT);
	omap_mux_init_gpio(HDMI_GPIO_CT_CP_HPD, OMAP_PIN_OUTPUT);
	omap_mux_init_gpio(HDMI_GPIO_HPD, OMAP_PIN_INPUT_PULLDOWN);
}


#define PANDA_FB_RAM_SIZE                SZ_16M /* 1920×1080*4 * 2 */
static struct omapfb_platform_data panda_fb_pdata = {
	.mem_desc = {
		.region_cnt = 1,
		.region = {
			[0] = {
				.size = PANDA_FB_RAM_SIZE,
			},
		},
	},
};

extern void __init omap4_panda_android_init(void);

static void __init omap4_panda_init(void)
{
	int status;
	int package = OMAP_PACKAGE_CBS;

	omap_emif_setup_device_details(&emif_devices, &emif_devices);

	if (omap_rev() == OMAP4430_REV_ES1_0)
		package = OMAP_PACKAGE_CBL;
	omap4_mux_init(board_mux, NULL, package);

	omap_init_board_version(OMAP4_PANDA);
	omap4_create_board_props();

	if (wl12xx_set_platform_data(&omap_panda_wlan_data))
		pr_err("error setting wl12xx data\n");

	omap4_panda_i2c_init();
	omap_register_ion();
	omap4_audio_conf();
	platform_add_devices(panda_devices, ARRAY_SIZE(panda_devices));
	platform_device_register(&omap_vwlan_device);
	board_serial_init();
	omap4_twl6030_hsmmc_init(mmc);
	omap4_ehci_init();
	usb_musb_init(&musb_board_data);

	omap_dmm_init();
	omap_vram_set_sdram_vram(PANDA_FB_RAM_SIZE, 0);
	omapfb_set_platform_data(&panda_fb_pdata);
	omap4_panda_display_init();

	if (cpu_is_omap446x()) {
		/* Vsel0 = gpio, vsel1 = gnd */
		status = omap_tps6236x_board_setup(true, TPS62361_GPIO, -1,
					OMAP_PIN_OFF_OUTPUT_HIGH, -1);
		if (status)
			pr_err("TPS62361 initialization failed: %d\n", status);
	}
	omap_enable_smartreflex_on_init();
	/*
	 * 7X-38.400MBB-T oscillator uses:
	 * Up time = startup time(max 10ms) + enable time (max 100ns: round 1us)
	 * Down time = disable time (max 100ns: round 1us)
	 */
	omap_pm_set_osc_lp_time(11000, 1);
}

static void __init omap4_panda_map_io(void)
{
	omap2_set_globals_443x();
	omap44xx_map_common_io();
}

static void __init omap4_panda_reserve(void)
{
	omap_ram_console_init(OMAP_RAM_CONSOLE_START_DEFAULT,
			OMAP_RAM_CONSOLE_SIZE_DEFAULT);

	/* do the static reservations first */
	memblock_remove(PHYS_ADDR_SMC_MEM, PHYS_ADDR_SMC_SIZE);
	memblock_remove(PHYS_ADDR_DUCATI_MEM, PHYS_ADDR_DUCATI_SIZE);
	/* ipu needs to recognize secure input buffer area as well */
	omap_ipu_set_static_mempool(PHYS_ADDR_DUCATI_MEM, PHYS_ADDR_DUCATI_SIZE +
					OMAP4_ION_HEAP_SECURE_INPUT_SIZE);
#ifdef CONFIG_ION_OMAP
	omap_ion_init();
#endif

	omap_reserve();
}

MACHINE_START(OMAP4_PANDA, "OMAP4 Panda board")
	/* Maintainer: David Anders - Texas Instruments Inc */
	.boot_params	= 0x80000100,
	.reserve	= omap4_panda_reserve,
	.map_io		= omap4_panda_map_io,
	.init_early	= omap4_panda_init_early,
	.init_irq	= gic_init_irq,
	.init_machine	= omap4_panda_init,
	.timer		= &omap_timer,
MACHINE_END<|MERGE_RESOLUTION|>--- conflicted
+++ resolved
@@ -69,16 +69,10 @@
 #define GPIO_HUB_NRESET		62
 #define GPIO_WIFI_PMENA		43
 #define GPIO_WIFI_IRQ		53
-<<<<<<< HEAD
 #define HDMI_GPIO_CT_CP_HPD     60
 #define HDMI_GPIO_HPD 63 /* Hot plug pin for HDMI */
 #define HDMI_GPIO_LS_OE 41 /* Level shifter for HDMI */
 #define TPS62361_GPIO   7 /* VCORE1 power control */
-=======
-#define HDMI_GPIO_CT_CP_HPD 60 /* HPD mode enable/disable */
-#define HDMI_GPIO_LS_OE 41 /* Level shifter for HDMI */
-#define HDMI_GPIO_HPD  63 /* Hotplug detect */
->>>>>>> 77a83f01
 
 /* wl127x BT, FM, GPS connectivity chip */
 static int wl1271_gpios[] = {46, -1, -1};
@@ -665,7 +659,6 @@
 
 static void omap4_panda_hdmi_mux_init(void)
 {
-<<<<<<< HEAD
 	u32 r;
 	int status;
 	/* PAD0_HDMI_HPD_PAD1_HDMI_CEC */
@@ -677,26 +670,13 @@
 			OMAP_PIN_INPUT_PULLUP);
 	/* PAD0_HDMI_DDC_SCL_PAD1_HDMI_DDC_SDA */
 	omap_mux_init_signal("hdmi_ddc_scl.hdmi_ddc_scl",
-=======
-	omap_mux_init_signal("hdmi_cec",
-			OMAP_PIN_INPUT_PULLUP);
-	omap_mux_init_signal("hdmi_ddc_scl",
->>>>>>> 77a83f01
 			OMAP_PIN_INPUT_PULLUP);
 	omap_mux_init_signal("hdmi_ddc_sda.hdmi_ddc_sda",
 			OMAP_PIN_INPUT_PULLUP);
 
-<<<<<<< HEAD
 	/* strong pullup on DDC lines using unpublished register */
 	r = ((1 << 24) | (1 << 28)) ;
 	omap4_ctrl_pad_writel(r, OMAP4_CTRL_MODULE_PAD_CORE_CONTROL_I2C_1);
-=======
-static struct gpio panda_hdmi_gpios[] = {
-	{ HDMI_GPIO_CT_CP_HPD, GPIOF_OUT_INIT_HIGH, "hdmi_gpio_ct_cp_hpd" },
-	{ HDMI_GPIO_LS_OE,	GPIOF_OUT_INIT_HIGH, "hdmi_gpio_ls_oe" },
-	{ HDMI_GPIO_HPD, GPIOF_DIR_IN, "hdmi_gpio_hpd" },
-};
->>>>>>> 77a83f01
 
 	gpio_request(HDMI_GPIO_HPD, NULL);
 	omap_mux_init_gpio(HDMI_GPIO_HPD, OMAP_PIN_INPUT | OMAP_PULL_ENA);
@@ -705,18 +685,12 @@
 	status = gpio_request_array(panda_hdmi_gpios,
 			ARRAY_SIZE(panda_hdmi_gpios));
 	if (status)
-<<<<<<< HEAD
 		pr_err("%s: Cannot request HDMI GPIOs %x \n", __func__, status);
-=======
-		pr_err("Cannot request HDMI GPIOs\n");
-
-	return status;
 }
 
 static void omap4_panda_panel_disable_hdmi(struct omap_dss_device *dssdev)
 {
 	gpio_free_array(panda_hdmi_gpios, ARRAY_SIZE(panda_hdmi_gpios));
->>>>>>> 77a83f01
 }
 
 static struct omap_dss_hdmi_data omap4_panda_hdmi_data = {
@@ -738,7 +712,6 @@
 	},
 	.hpd_gpio = HDMI_GPIO_HPD,
 	.channel = OMAP_DSS_CHANNEL_DIGIT,
-	.data = &omap4_panda_hdmi_data,
 };
 
 static struct omap_dss_device *omap4_panda_dss_devices[] = {
@@ -779,10 +752,6 @@
 
 	omap4_panda_hdmi_mux_init();
 	omap_display_init(&omap4_panda_dss_data);
-
-	omap_mux_init_gpio(HDMI_GPIO_LS_OE, OMAP_PIN_OUTPUT);
-	omap_mux_init_gpio(HDMI_GPIO_CT_CP_HPD, OMAP_PIN_OUTPUT);
-	omap_mux_init_gpio(HDMI_GPIO_HPD, OMAP_PIN_INPUT_PULLDOWN);
 }
 
 
