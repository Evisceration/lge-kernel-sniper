/*
 * OMAP4 MPUSS low power code
 *
 * Copyright (C) 2011 Texas Instruments, Inc.
 * Written by Santosh Shilimkar <santosh.shilimkar@ti.com>
 *
 * OMAP4430 MPUSS mainly consists of dual Cortex-A9 with per-CPU
 * Local timer and Watchdog, GIC, SCU, PL310 L2 cache controller,
 * CPU0 and CPU1 LPRM modules.
 * CPU0, CPU1 and MPUSS each have there own power domain and
 * hence multiple low power combinations of MPUSS are possible.
 *
 * The CPU0 and CPU1 can't support Closed switch Retention (CSWR)
 * because the mode is not supported by hw constraints of dormant
 * mode. While waking up from the dormant mode, a reset  signal
 * to the Cortex-A9 processor must be asserted by the external
 * power controller.
 *
 * With architectural inputs and hardware recommendations, only
 * below modes are supported from power gain vs latency point of view.
 *
 *	CPU0		CPU1		MPUSS
 *	----------------------------------------------
 *	ON		ON		ON
 *	ON(Inactive)	OFF		ON(Inactive)
 *	OFF		OFF		CSWR
 *	OFF		OFF		OSWR
 *	OFF		OFF		OFF
 *	----------------------------------------------
 *
 * Note: CPU0 is the master core and it is the last CPU to go down
 * and first to wake-up when MPUSS low power states are excercised
 *
 *
 * This program is free software; you can redistribute it and/or modify
 * it under the terms of the GNU General Public License version 2 as
 * published by the Free Software Foundation.
 */

#include <linux/kernel.h>
#include <linux/io.h>
#include <linux/errno.h>
#include <linux/linkage.h>
#include <linux/smp.h>

#include <asm/cacheflush.h>
#include <linux/dma-mapping.h>

#include <asm/tlbflush.h>
#include <asm/smp_scu.h>
#include <asm/system.h>
#include <asm/irq.h>
#include <asm/hardware/gic.h>
#include <asm/hardware/cache-l2x0.h>

#include <plat/omap44xx.h>
#include <mach/omap4-common.h>
#include <mach/omap-wakeupgen.h>

#include "omap4-sar-layout.h"
#include "pm.h"
#include "prcm_mpu44xx.h"
#include "prminst44xx.h"
#include "prcm44xx.h"
#include "prm44xx.h"
#include "prm-regbits-44xx.h"
#include "cm.h"
#include "prm.h"
#include "cm44xx.h"
#include "prcm-common.h"

#ifdef CONFIG_SMP

#define GIC_MASK_ALL			0x0
#define GIC_ISR_NON_SECURE		0xffffffff
#define SPI_ENABLE_SET_OFFSET		0x04
#define PPI_PRI_OFFSET			0x1c
#define SPI_PRI_OFFSET			0x20
#define SPI_TARGET_OFFSET		0x20
#define SPI_CONFIG_OFFSET		0x20

/* GIC save SAR bank base */
static struct powerdomain *mpuss_pd;
/*
 * Maximum Secure memory storage size.
 */
#define OMAP4_SECURE_RAM_STORAGE		(88 * SZ_1K)
/*
 * Physical address of secure memory storage
 */
dma_addr_t omap4_secure_ram_phys;
static void *secure_ram;

/* Variables to store maximum spi(Shared Peripheral Interrupts) registers. */
static u32 max_spi_irq, max_spi_reg;

struct omap4_cpu_pm_info {
	struct powerdomain *pwrdm;
	void __iomem *scu_sar_addr;
};

static void __iomem *gic_dist_base;
static void __iomem *gic_cpu_base;
static void __iomem *sar_base;

static DEFINE_PER_CPU(struct omap4_cpu_pm_info, omap4_pm_info);

#define PPI_CONTEXT_SIZE 11
static DEFINE_PER_CPU(u32[PPI_CONTEXT_SIZE], gic_ppi_context);
static DEFINE_PER_CPU(u32, gic_ppi_enable_mask);

/* Helper functions */
static inline void sar_writel(u32 val, u32 offset, u8 idx)
{
	__raw_writel(val, sar_base + offset + 4 * idx);
}

static inline u32 gic_readl(u32 offset, u8 idx)
{
	return __raw_readl(gic_dist_base + offset + 4 * idx);
}

u32 gic_cpu_read(u32 reg)
{
	return __raw_readl(gic_cpu_base + reg);
}

/*
 * Set the CPUx powerdomain's previous power state
 */
static inline void set_cpu_next_pwrst(unsigned int cpu_id,
				unsigned int power_state)
{
	struct omap4_cpu_pm_info *pm_info = &per_cpu(omap4_pm_info, cpu_id);

	pwrdm_set_next_pwrst(pm_info->pwrdm, power_state);
}

/*
 * Read CPU's previous power state
 */
static inline unsigned int read_cpu_prev_pwrst(unsigned int cpu_id)
{
	struct omap4_cpu_pm_info *pm_info = &per_cpu(omap4_pm_info, cpu_id);

	return pwrdm_read_prev_pwrst(pm_info->pwrdm);
}

/*
 * Clear the CPUx powerdomain's previous power state
 */
static inline void clear_cpu_prev_pwrst(unsigned int cpu_id)
{
	struct omap4_cpu_pm_info *pm_info = &per_cpu(omap4_pm_info, cpu_id);

	pwrdm_clear_all_prev_pwrst(pm_info->pwrdm);
}

struct reg_tuple {
	void __iomem *addr;
	u32 val;
};

static struct reg_tuple tesla_reg[] = {
	{.addr = OMAP4430_CM_TESLA_CLKSTCTRL},
	{.addr = OMAP4430_CM_TESLA_TESLA_CLKCTRL},
	{.addr = OMAP4430_PM_TESLA_PWRSTCTRL},
};

static struct reg_tuple ivahd_reg[] = {
	{.addr = OMAP4430_CM_IVAHD_CLKSTCTRL},
	{.addr = OMAP4430_CM_IVAHD_IVAHD_CLKCTRL},
	{.addr = OMAP4430_CM_IVAHD_SL2_CLKCTRL},
	{.addr = OMAP4430_PM_IVAHD_PWRSTCTRL}
};

static struct reg_tuple l3instr_reg[] = {
	{.addr = OMAP4430_CM_L3INSTR_L3_3_CLKCTRL},
	{.addr = OMAP4430_CM_L3INSTR_L3_INSTR_CLKCTRL},
	{.addr = OMAP4430_CM_L3INSTR_OCP_WP1_CLKCTRL},
};

/*
 * Store the SCU power status value to scratchpad memory
 */
static void scu_pwrst_prepare(unsigned int cpu_id, unsigned int cpu_state)
{
	struct omap4_cpu_pm_info *pm_info = &per_cpu(omap4_pm_info, cpu_id);
	u32 scu_pwr_st;

	switch (cpu_state) {
	case PWRDM_POWER_RET:
		scu_pwr_st = SCU_PM_DORMANT;
		break;
	case PWRDM_POWER_OFF:
		scu_pwr_st = SCU_PM_POWEROFF;
		break;
	case PWRDM_POWER_ON:
	case PWRDM_POWER_INACTIVE:
	default:
		scu_pwr_st = SCU_PM_NORMAL;
		break;
	}

	__raw_writel(scu_pwr_st, pm_info->scu_sar_addr);
}

static void gic_save_ppi(void)
{
	void __iomem *gic_dist_base = omap4_get_gic_dist_base();
	u32 *context = __get_cpu_var(gic_ppi_context);
	int i = 0;

	context[i++] = readl_relaxed(gic_dist_base + GIC_DIST_PRI);
	context[i++] = readl_relaxed(gic_dist_base + GIC_DIST_PRI + 0x4);
	context[i++] = readl_relaxed(gic_dist_base + GIC_DIST_PRI + 0x8);
	context[i++] = readl_relaxed(gic_dist_base + GIC_DIST_PRI + 0xc);
	context[i++] = readl_relaxed(gic_dist_base + GIC_DIST_PRI + 0x10);
	context[i++] = readl_relaxed(gic_dist_base + GIC_DIST_PRI + 0x14);
	context[i++] = readl_relaxed(gic_dist_base + GIC_DIST_PRI + 0x18);
	context[i++] = readl_relaxed(gic_dist_base + GIC_DIST_PRI + 0x1c);
	context[i++] = readl_relaxed(gic_dist_base + GIC_DIST_CONFIG);
	context[i++] = readl_relaxed(gic_dist_base + GIC_DIST_CONFIG + 0x4);
	context[i++] = readl_relaxed(gic_dist_base + GIC_DIST_ENABLE_SET);

	BUG_ON(i != PPI_CONTEXT_SIZE);
}

static void gic_restore_ppi(void)
{
	void __iomem *gic_dist_base = omap4_get_gic_dist_base();
	u32 *context = __get_cpu_var(gic_ppi_context);
	int i = 0;

	writel_relaxed(context[i++], gic_dist_base + GIC_DIST_PRI);
	writel_relaxed(context[i++], gic_dist_base + GIC_DIST_PRI + 0x4);
	writel_relaxed(context[i++], gic_dist_base + GIC_DIST_PRI + 0x8);
	writel_relaxed(context[i++], gic_dist_base + GIC_DIST_PRI + 0xc);
	writel_relaxed(context[i++], gic_dist_base + GIC_DIST_PRI + 0x10);
	writel_relaxed(context[i++], gic_dist_base + GIC_DIST_PRI + 0x14);
	writel_relaxed(context[i++], gic_dist_base + GIC_DIST_PRI + 0x18);
	writel_relaxed(context[i++], gic_dist_base + GIC_DIST_PRI + 0x1c);
	writel_relaxed(context[i++], gic_dist_base + GIC_DIST_CONFIG);
	writel_relaxed(context[i++], gic_dist_base + GIC_DIST_CONFIG + 0x4);
	writel_relaxed(context[i++], gic_dist_base + GIC_DIST_ENABLE_SET);

	BUG_ON(i != PPI_CONTEXT_SIZE);
}

/*
 * Mask all the PPIs. This should only be called after they have been saved
 * through secure trap or through save_ppi(). This is primarily needed to
 * mask the local timer irq that could be pending since timekeeping gets
 * suspended after the local irqs are disabled. The pending interrupt would
 * kick the CPU out of WFI immediately, and prevent it from going to the lower
 * power states. The correct value will be restored when the CPU is brought
 * back up by restore.
 */
static void gic_mask_ppi(void)
{
	void __iomem *gic_dist_base = omap4_get_gic_dist_base();

	__get_cpu_var(gic_ppi_enable_mask) =
		readl_relaxed(gic_dist_base + GIC_DIST_ENABLE_SET);
	writel_relaxed(0xffffffff, gic_dist_base + GIC_DIST_ENABLE_CLEAR);
}

static void gic_unmask_ppi(void)
{
	void __iomem *gic_dist_base = omap4_get_gic_dist_base();
	writel_relaxed(__get_cpu_var(gic_ppi_enable_mask),
		       gic_dist_base + GIC_DIST_ENABLE_SET);
}

/*
 * Save GIC context in SAR RAM. Restore is done by ROM code
 * GIC is lost only when MPU hits OSWR or OFF. It consists
 * of a distributor and a per-CPU interface module. The GIC
 * save restore is optimised to save only necessary registers.
 */
static void gic_save_context(void)
{
	u8 i;
	u32 val;

	/*
	 * Interrupt Clear Enable registers are inverse of set enable
	 * and hence not needed to be saved. ROM code programs it
	 * based on Set Enable register values.
	 */

	/* Save CPU 0 Interrupt Set Enable register */
	val = gic_readl(GIC_DIST_ENABLE_SET, 0);
	sar_writel(val, ICDISER_CPU0_OFFSET, 0);

	/* Disable interrupts on CPU1 */
	sar_writel(GIC_MASK_ALL, ICDISER_CPU1_OFFSET, 0);

	/* Save all SPI Set Enable register */
	for (i = 0; i < max_spi_reg; i++) {
		val = gic_readl(GIC_DIST_ENABLE_SET + SPI_ENABLE_SET_OFFSET, i);
		sar_writel(val, ICDISER_SPI_OFFSET, i);
	}

	/*
	 * Interrupt Priority Registers
	 * Secure sw accesses, last 5 bits of the 8 bits (bit[7:3] are used)
	 * Non-Secure sw accesses, last 4 bits (i.e. bits[7:4] are used)
	 * But the Secure Bits[7:3] are shifted by 1 in Non-Secure access.
	 * Secure (bits[7:3] << 1)== Non Secure bits[7:4]
	 * Hence right shift the value by 1 while saving the priority
	 */

	/* Save SGI priority registers (Software Generated Interrupt) */
	for (i = 0; i < 4; i++) {
		val = gic_readl(GIC_DIST_PRI, i);

		/* Save the priority bits of the Interrupts */
		sar_writel(val >> 0x1, ICDIPR_SFI_CPU0_OFFSET, i);

		/* Disable the interrupts on CPU1 */
		sar_writel(GIC_MASK_ALL, ICDIPR_SFI_CPU1_OFFSET, i);
	}

	/* Save PPI priority registers (Private Peripheral Intterupts) */
	val = gic_readl(GIC_DIST_PRI + PPI_PRI_OFFSET, 0);
	sar_writel(val >> 0x1, ICDIPR_PPI_CPU0_OFFSET, 0);
	sar_writel(GIC_MASK_ALL, ICDIPR_PPI_CPU1_OFFSET, 0);

	/* SPI priority registers - 4 interrupts/register */
	for (i = 0; i < (max_spi_irq / 4); i++) {
		val = gic_readl((GIC_DIST_PRI + SPI_PRI_OFFSET), i);
		sar_writel(val >> 0x1, ICDIPR_SPI_OFFSET, i);
	}

	/* SPI Interrupt Target registers - 4 interrupts/register */
	for (i = 0; i < (max_spi_irq / 4); i++) {
		val = gic_readl((GIC_DIST_TARGET + SPI_TARGET_OFFSET), i);
		sar_writel(val, ICDIPTR_SPI_OFFSET, i);
	}

	/* SPI Interrupt Congigeration eegisters- 16 interrupts/register */
	for (i = 0; i < (max_spi_irq / 16); i++) {
		val = gic_readl((GIC_DIST_CONFIG + SPI_CONFIG_OFFSET), i);
		sar_writel(val, ICDICFR_OFFSET, i);
	}

	/* Set the Backup Bit Mask status for GIC */
	val = __raw_readl(sar_base + SAR_BACKUP_STATUS_OFFSET);
	val |= (SAR_BACKUP_STATUS_GIC_CPU0 | SAR_BACKUP_STATUS_GIC_CPU1);
	__raw_writel(val, sar_base + SAR_BACKUP_STATUS_OFFSET);
}
/*
 * API to save GIC and Wakeupgen using secure API
 * for HS/EMU device
 */
static void save_gic_wakeupgen_secure(void)
{
	u32 ret;
	ret = omap4_secure_dispatcher(HAL_SAVEGIC_INDEX,
					FLAG_START_CRITICAL,
					0, 0, 0, 0, 0);
	if (!ret)
		pr_debug("GIC and Wakeupgen context save failed\n");
}


/*
 * API to save Secure RAM, GIC, WakeupGen Registers using secure API
 * for HS/EMU device
 */
static void save_secure_all(void)
{
	u32 ret;
	ret = omap4_secure_dispatcher(HAL_SAVEALL_INDEX,
					FLAG_START_CRITICAL,
					1, omap4_secure_ram_phys, 0, 0, 0);
	if (ret)
		pr_debug("Secure all context save failed\n");
}

/*
 * API to save Secure RAM using secure API
 * for HS/EMU device
 */
static void save_secure_ram(void)
{
	u32 ret;
	ret = omap4_secure_dispatcher(HAL_SAVESECURERAM_INDEX,
					FLAG_START_CRITICAL,
					1, omap4_secure_ram_phys, 0, 0, 0);
	if (!ret)
		pr_debug("Secure ram context save failed\n");
}

/* Helper functions for MPUSS OSWR */
static inline u32 mpuss_read_prev_logic_pwrst(void)
{
	u32 reg;

	reg = omap4_prminst_read_inst_reg(OMAP4430_PRM_PARTITION,
		OMAP4430_PRM_MPU_INST, OMAP4_RM_MPU_MPU_CONTEXT_OFFSET);
	reg &= OMAP4430_LOSTCONTEXT_DFF_MASK;
	return reg;
}

static inline void mpuss_clear_prev_logic_pwrst(void)
{
	u32 reg;

	reg = omap4_prminst_read_inst_reg(OMAP4430_PRM_PARTITION,
		OMAP4430_PRM_MPU_INST, OMAP4_RM_MPU_MPU_CONTEXT_OFFSET);
	omap4_prminst_write_inst_reg(reg, OMAP4430_PRM_PARTITION,
		OMAP4430_PRM_MPU_INST, OMAP4_RM_MPU_MPU_CONTEXT_OFFSET);
}

static inline void cpu_clear_prev_logic_pwrst(unsigned int cpu_id)
{
	u32 reg;

	if (cpu_id) {
		reg = omap4_prcm_mpu_read_inst_reg(OMAP4430_PRCM_MPU_CPU1_INST,
					OMAP4_RM_CPU1_CPU1_CONTEXT_OFFSET);
		omap4_prcm_mpu_write_inst_reg(reg, OMAP4430_PRCM_MPU_CPU1_INST,
					OMAP4_RM_CPU1_CPU1_CONTEXT_OFFSET);
	} else {
		reg = omap4_prcm_mpu_read_inst_reg(OMAP4430_PRCM_MPU_CPU0_INST,
					OMAP4_RM_CPU0_CPU0_CONTEXT_OFFSET);
		omap4_prcm_mpu_write_inst_reg(reg, OMAP4430_PRCM_MPU_CPU0_INST,
					OMAP4_RM_CPU0_CPU0_CONTEXT_OFFSET);
	}
}

static inline void save_ivahd_tesla_regs(void)
{
	int i;

	for (i = 0; i < ARRAY_SIZE(tesla_reg); i++)
		tesla_reg[i].val = __raw_readl(tesla_reg[i].addr);

	for (i = 0; i < ARRAY_SIZE(ivahd_reg); i++)
		ivahd_reg[i].val = __raw_readl(ivahd_reg[i].addr);
}

static inline void restore_ivahd_tesla_regs(void)
{
	int i;

	for (i = 0; i < ARRAY_SIZE(tesla_reg); i++)
		__raw_writel(tesla_reg[i].val, tesla_reg[i].addr);

	for (i = 0; i < ARRAY_SIZE(ivahd_reg); i++)
		__raw_writel(ivahd_reg[i].val, ivahd_reg[i].addr);
}

static inline void save_l3instr_regs(void)
{
	int i;

	for (i = 0; i < ARRAY_SIZE(l3instr_reg); i++)
		l3instr_reg[i].val = __raw_readl(l3instr_reg[i].addr);
}

static inline void restore_l3instr_regs(void)
{
	int i;

	for (i = 0; i < ARRAY_SIZE(l3instr_reg); i++)
		__raw_writel(l3instr_reg[i].val, l3instr_reg[i].addr);
}

/*
 * OMAP4 MPUSS Low Power Entry Function
 *
 * The purpose of this function is to manage low power programming
 * of OMAP4 MPUSS subsystem
 * Paramenters:
 *	cpu : CPU ID
 *	power_state: Targetted Low power state.
 *
 * MPUSS Low power states
 * The basic rule is that the MPUSS power domain must be at the higher or
 * equal power state (state that consume more power) than the higher of the
 * two CPUs. For example, it is illegal for system power to be OFF, while
 * the power of one or both of the CPU is DORMANT. When an illegal state is
 * entered, then the hardware behavior is unpredictable.
 *
 * MPUSS state for the context save
 * save_state =
 *	0 - Nothing lost and no need to save: MPUSS INACTIVE
 *	1 - CPUx L1 and logic lost: MPUSS CSWR
 *	2 - CPUx L1 and logic lost + GIC lost: MPUSS OSWR
 *	3 - CPUx L1 and logic lost + GIC + L2 lost: MPUSS OFF
 */
int omap4_enter_lowpower(unsigned int cpu, unsigned int power_state)
{
	unsigned int save_state = 0;
	unsigned int wakeup_cpu;

	if ((cpu >= NR_CPUS) || (omap_rev() == OMAP4430_REV_ES1_0))
		goto ret;

	switch (power_state) {
	case PWRDM_POWER_ON:
	case PWRDM_POWER_INACTIVE:
		save_state = 0;
		break;
	case PWRDM_POWER_OFF:
		save_state = 1;
		break;
	case PWRDM_POWER_RET:
	default:
		/*
		 * CPUx CSWR is invalid hardware state. Also CPUx OSWR
		 * doesn't make much scense, since logic is lost and $L1
		 * needs to be cleaned because of coherency. This makes
		 * CPUx OSWR equivalent to CPUX OFF and hence not supported
		 */
		WARN_ON(1);
		goto ret;
	}

	/*
	 * MPUSS book keeping should be executed by master
	 * CPU only which is also the last CPU to go down.
	 */
	if (cpu)
		goto cpu_prepare;

	pwrdm_pre_transition();

	/*
	 * Check MPUSS next state and save GIC if needed
	 * GIC lost during MPU OFF and OSWR
	 */
	pwrdm_clear_all_prev_pwrst(mpuss_pd);
	mpuss_clear_prev_logic_pwrst();
	if (omap4_device_next_state_off()) {
		if (omap_type() == OMAP2_DEVICE_TYPE_GP) {
			omap_wakeupgen_save();
			gic_save_context();
		} else {
			save_secure_all();
			save_ivahd_tesla_regs();
			save_l3instr_regs();
		}
		save_state = 3;
		goto cpu_prepare;
	}

	switch (pwrdm_read_next_pwrst(mpuss_pd)) {
	case PWRDM_POWER_RET:
		/*
		 * MPUSS OSWR - Complete logic lost + L2$ retained.
		 * MPUSS CSWR - Complete logic retained + L2$ retained.
		 */
		if (pwrdm_read_logic_retst(mpuss_pd) == PWRDM_POWER_OFF) {
			if (omap_type() == OMAP2_DEVICE_TYPE_GP) {
				omap_wakeupgen_save();
				gic_save_context();
			} else {
				save_gic_wakeupgen_secure();
				save_ivahd_tesla_regs();
				save_l3instr_regs();
			}
			save_state = 2;
		}
		break;
	case PWRDM_POWER_OFF:
		 /* MPUSS OFF - logic lost + L2$ lost */
		if (omap_type() == OMAP2_DEVICE_TYPE_GP) {
			omap_wakeupgen_save();
			gic_save_context();
		} else {
			save_gic_wakeupgen_secure();
			save_ivahd_tesla_regs();
			save_l3instr_regs();
			save_secure_ram();
		}
		save_state = 3;
		break;
	case PWRDM_POWER_ON:
	case PWRDM_POWER_INACTIVE:
		/* No need to save MPUSS context */
	default:
		;
	}

cpu_prepare:
	if (cpu)
		gic_save_ppi();

	/*
	 * mask all PPIs to prevent them from kicking us out of wfi.
	 */
	gic_mask_ppi();

	clear_cpu_prev_pwrst(cpu);
	cpu_clear_prev_logic_pwrst(cpu);
	set_cpu_next_pwrst(cpu, power_state);
	scu_pwrst_prepare(cpu, power_state);

	/*
	 * Call low level function  with targeted CPU id
	 * and its low power state.
	 */
	stop_critical_timings();
	omap4_cpu_suspend(cpu, save_state);
	start_critical_timings();

	/*
	 * Restore the CPUx power state to ON otherwise CPUx
	 * power domain can transitions to programmed low power
	 * state while doing WFI outside the low powe code. On
	 * secure devices, CPUx does WFI which can result in
	 * domain transition
	 */
	wakeup_cpu = hard_smp_processor_id();
	set_cpu_next_pwrst(wakeup_cpu, PWRDM_POWER_ON);
<<<<<<< HEAD
	omap4_secure_dispatcher(PPA_SERVICE_0, FLAG_START_CRITICAL, 0, 0, 0, 0, 0);
=======

	/*
	 * If we didn't actually get into the low power state (e.g. immediately
	 * exited wfi due to a pending interrupt), the secure side
	 * would not have restored CPU0's GIC PPI enable mask.
	 * For other CPUs, gic_restore_ppi will do that for us.
	 */
>>>>>>> 5820a75e
	if (cpu)
		gic_restore_ppi();
	else
		gic_unmask_ppi();

	/*
	 * If !master cpu return to hotplug-path.
	 *
	 * GIC distributor control register has changed between
	 * CortexA9 r1pX and r2pX. The Control Register secure
	 * banked version is now composed of 2 bits:
	 * bit 0 == Secure Enable
	 * bit 1 == Non-Secure Enable
	 * The Non-Secure banked register has not changed
	 * Because the ROM Code is based on the r1pX GIC, the CPU1
	 * GIC restoration will cause a problem to CPU0 Non-Secure SW.
	 * The workaround must be:
	 * 1) Before doing the CPU1 wakeup, CPU0 must disable
	 * the GIC distributor
	 * 2) CPU1 must re-enable the GIC distributor on
	 * it's wakeup path.
	 */
	if (wakeup_cpu) {
		if (!cpu_is_omap443x())
			gic_dist_enable();
		goto ret;
	}

	/* Check if MPUSS lost it's logic */
	if (mpuss_read_prev_logic_pwrst()) {
		/* Clear SAR BACKUP status on GP devices */
		if (omap_type() == OMAP2_DEVICE_TYPE_GP)
			__raw_writel(0x0, sar_base + SAR_BACKUP_STATUS_OFFSET);
		/* Enable GIC distributor and inteface on CPU0*/
		gic_cpu_enable();
		gic_dist_enable();

		/*
		 * Dummy dispatcher call after OSWR and OFF
		 * Restore the right return Kernel address (with MMU on) for
		 * subsequent calls to secure ROM. Otherwise the return address
		 * will be to a PA return address and the system will hang.
		 */
		if (omap_type() != OMAP2_DEVICE_TYPE_GP)
			omap4_secure_dispatcher(PPA_SERVICE_0,
						FLAG_START_CRITICAL,
						0, 0, 0, 0, 0);
	}

	if (omap4_device_prev_state_off()) {
		restore_ivahd_tesla_regs();
		restore_l3instr_regs();
	}

	pwrdm_post_transition();

ret:
	return 0;
}

static void save_l2x0_auxctrl(void)
{
#ifdef CONFIG_CACHE_L2X0
	/*
	 * Save the L2X0 AUXCTRL value to SAR memory. Its used to
	 * in every restore patch MPUSS OFF path.
	 */
	void __iomem *l2x0_base = omap4_get_l2cache_base();
	u32 val;

	val = __raw_readl(l2x0_base + L2X0_AUX_CTRL);
	__raw_writel(val, sar_base + L2X0_AUXCTRL_OFFSET);

	/*
	 * Save the L2X0 PREFETCH_CTRL value to SAR memory.
	 * Its used in every restore path MPUSS OFF path.
	 */

	val = __raw_readl(l2x0_base + L2X0_PREFETCH_CTRL);
	__raw_writel(val, sar_base + L2X0_PREFETCHCTRL_OFFSET);

	/* Save L2X0 LOCKDOWN_OFFSET0 during SAR */
	val = readl_relaxed(l2x0_base + 0x900);
	writel_relaxed(val, sar_base + L2X0_LOCKDOWN_OFFSET0);
#endif
}

/*
 * Initialise OMAP4 MPUSS
 */
int __init omap4_mpuss_init(void)
{
	struct omap4_cpu_pm_info *pm_info;
	u8 i;

	/* Get GIC and SAR RAM base addresses */
	sar_base = omap4_get_sar_ram_base();
	gic_dist_base = omap4_get_gic_dist_base();
	gic_cpu_base = omap4_get_gic_cpu_base();

	if (omap_rev() == OMAP4430_REV_ES1_0) {
		WARN(1, "Power Management not supported on OMAP4430 ES1.0\n");
		return -ENODEV;
	}

	/* Initilaise per CPU PM information */
	pm_info = &per_cpu(omap4_pm_info, 0x0);
	pm_info->scu_sar_addr = sar_base + SCU_OFFSET0;
	pm_info->pwrdm = pwrdm_lookup("cpu0_pwrdm");
	if (!pm_info->pwrdm) {
		pr_err("Lookup failed for CPU0 pwrdm\n");
		return -ENODEV;
	}

	/* Clear CPU previous power domain state */
	pwrdm_clear_all_prev_pwrst(pm_info->pwrdm);
	cpu_clear_prev_logic_pwrst(0);

	/* Initialise CPU0 power domain state to ON */
	pwrdm_set_next_pwrst(pm_info->pwrdm, PWRDM_POWER_ON);

	pm_info = &per_cpu(omap4_pm_info, 0x1);
	pm_info->scu_sar_addr = sar_base + SCU_OFFSET1;
	pm_info->pwrdm = pwrdm_lookup("cpu1_pwrdm");
	if (!pm_info->pwrdm) {
		pr_err("Lookup failed for CPU1 pwrdm\n");
		return -ENODEV;
	}

	/*
	 * Check the OMAP type and store it to scratchpad
	 */
	if (omap_type() != OMAP2_DEVICE_TYPE_GP) {
		/* Memory not released */
		secure_ram = dma_alloc_coherent(NULL, OMAP4_SECURE_RAM_STORAGE,
			(dma_addr_t *)&omap4_secure_ram_phys, GFP_ATOMIC);
		if (!secure_ram)
			pr_err("Unable to allocate secure ram storage\n");
		writel(0x1, sar_base + OMAP_TYPE_OFFSET);
	} else {
		writel(0x0, sar_base + OMAP_TYPE_OFFSET);
	}

	/* Clear CPU previous power domain state */
	pwrdm_clear_all_prev_pwrst(pm_info->pwrdm);
	cpu_clear_prev_logic_pwrst(1);

	/* Initialise CPU1 power domain state to ON */
	pwrdm_set_next_pwrst(pm_info->pwrdm, PWRDM_POWER_ON);

	/*
	 * Program the wakeup routine address for the CPU0 and CPU1
	 * used for OFF or DORMANT wakeup. Wakeup routine address
	 * is fixed so programit in init itself.
	 */
	__raw_writel(virt_to_phys(omap4_cpu_resume),
			sar_base + CPU1_WAKEUP_NS_PA_ADDR_OFFSET);
	__raw_writel(virt_to_phys(omap4_cpu_resume),
			sar_base + CPU0_WAKEUP_NS_PA_ADDR_OFFSET);

	mpuss_pd = pwrdm_lookup("mpu_pwrdm");
	if (!mpuss_pd) {
		pr_err("Failed to get lookup for MPUSS pwrdm\n");
		return -ENODEV;
	}

	/* Clear CPU previous power domain state */
	pwrdm_clear_all_prev_pwrst(mpuss_pd);
	mpuss_clear_prev_logic_pwrst();

	/*
	 * Find out how many interrupts are supported.
	 * OMAP4 supports max of 128 SPIs where as GIC can support
	 * up to 1020 interrupt sources. On OMAP4, maximum SPIs are
	 * fused in DIST_CTR bit-fields as 128. Hence the code is safe
	 * from reserved register writes since its well within 1020.
	 */
	max_spi_reg = __raw_readl(gic_dist_base + GIC_DIST_CTR) & 0x1f;
	max_spi_irq = max_spi_reg * 32;

	/*
	 * Mark the PPI and SPI interrupts as non-secure.
	 * program the SAR locations for interrupt security registers to
	 * reflect the same.
	 */
	if (omap_type() == OMAP2_DEVICE_TYPE_GP) {
		sar_writel(GIC_ISR_NON_SECURE, ICDISR_CPU0_OFFSET, 0);
		sar_writel(GIC_ISR_NON_SECURE, ICDISR_CPU1_OFFSET, 0);
		for (i = 0; i < max_spi_reg; i++)
			sar_writel(GIC_ISR_NON_SECURE, ICDISR_SPI_OFFSET, i);
	}
	save_l2x0_auxctrl();

	return 0;
}

#endif
<|MERGE_RESOLUTION|>--- conflicted
+++ resolved
@@ -617,9 +617,6 @@
 	 */
 	wakeup_cpu = hard_smp_processor_id();
 	set_cpu_next_pwrst(wakeup_cpu, PWRDM_POWER_ON);
-<<<<<<< HEAD
-	omap4_secure_dispatcher(PPA_SERVICE_0, FLAG_START_CRITICAL, 0, 0, 0, 0, 0);
-=======
 
 	/*
 	 * If we didn't actually get into the low power state (e.g. immediately
@@ -627,7 +624,6 @@
 	 * would not have restored CPU0's GIC PPI enable mask.
 	 * For other CPUs, gic_restore_ppi will do that for us.
 	 */
->>>>>>> 5820a75e
 	if (cpu)
 		gic_restore_ppi();
 	else
