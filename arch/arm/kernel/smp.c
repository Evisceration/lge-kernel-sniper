/*
 *  linux/arch/arm/kernel/smp.c
 *
 *  Copyright (C) 2002 ARM Limited, All Rights Reserved.
 *
 * This program is free software; you can redistribute it and/or modify
 * it under the terms of the GNU General Public License version 2 as
 * published by the Free Software Foundation.
 */
#include <linux/module.h>
#include <linux/delay.h>
#include <linux/init.h>
#include <linux/spinlock.h>
#include <linux/sched.h>
#include <linux/interrupt.h>
#include <linux/cache.h>
#include <linux/profile.h>
#include <linux/errno.h>
#include <linux/ftrace.h>
#include <linux/mm.h>
#include <linux/err.h>
#include <linux/cpu.h>
#include <linux/smp.h>
#include <linux/seq_file.h>
#include <linux/irq.h>
#include <linux/percpu.h>
#include <linux/clockchips.h>
#include <linux/completion.h>

#include <asm/atomic.h>
#include <asm/cacheflush.h>
#include <asm/cpu.h>
#include <asm/cputype.h>
#include <asm/mmu_context.h>
#include <asm/pgtable.h>
#include <asm/pgalloc.h>
#include <asm/processor.h>
#include <asm/sections.h>
#include <asm/tlbflush.h>
#include <asm/ptrace.h>
#include <asm/localtimer.h>

/*
 * as from 2.5, kernels no longer have an init_tasks structure
 * so we need some other way of telling a new secondary core
 * where to place its SVC stack
 */
struct secondary_data secondary_data;

enum ipi_msg_type {
	IPI_TIMER = 2,
	IPI_RESCHEDULE,
	IPI_CALL_FUNC,
	IPI_CALL_FUNC_SINGLE,
	IPI_CPU_STOP,
	IPI_CPU_BACKTRACE,
};

int __cpuinit __cpu_up(unsigned int cpu)
{
	struct cpuinfo_arm *ci = &per_cpu(cpu_data, cpu);
	struct task_struct *idle = ci->idle;
	pgd_t *pgd;
	int ret;

	/*
	 * Spawn a new process manually, if not already done.
	 * Grab a pointer to its task struct so we can mess with it
	 */
	if (!idle) {
		idle = fork_idle(cpu);
		if (IS_ERR(idle)) {
			printk(KERN_ERR "CPU%u: fork() failed\n", cpu);
			return PTR_ERR(idle);
		}
		ci->idle = idle;
	} else {
		/*
		 * Since this idle thread is being re-used, call
		 * init_idle() to reinitialize the thread structure.
		 */
		init_idle(idle, cpu);
	}

	/*
	 * Allocate initial page tables to allow the new CPU to
	 * enable the MMU safely.  This essentially means a set
	 * of our "standard" page tables, with the addition of
	 * a 1:1 mapping for the physical address of the kernel.
	 */
	pgd = pgd_alloc(&init_mm);
	if (!pgd)
		return -ENOMEM;

	if (PHYS_OFFSET != PAGE_OFFSET) {
#ifndef CONFIG_HOTPLUG_CPU
		identity_mapping_add(pgd, __pa(__init_begin), __pa(__init_end));
#endif
		identity_mapping_add(pgd, __pa(_stext), __pa(_etext));
		identity_mapping_add(pgd, __pa(_sdata), __pa(_edata));
	}

	/*
	 * We need to tell the secondary core where to find
	 * its stack and the page tables.
	 */
	secondary_data.stack = task_stack_page(idle) + THREAD_START_SP;
	secondary_data.pgdir = virt_to_phys(pgd);
	secondary_data.swapper_pg_dir = virt_to_phys(swapper_pg_dir);
	__cpuc_flush_dcache_area(&secondary_data, sizeof(secondary_data));
	outer_clean_range(__pa(&secondary_data), __pa(&secondary_data + 1));

	/*
	 * Now bring the CPU into our world.
	 */
	ret = boot_secondary(cpu, idle);
	if (ret == 0) {
		unsigned long timeout;

		/*
		 * CPU was successfully started, wait for it
		 * to come online or time out.
		 */
		timeout = jiffies + HZ;
		while (time_before(jiffies, timeout)) {
			if (cpu_online(cpu))
				break;

			udelay(10);
			barrier();
		}

		if (!cpu_online(cpu)) {
			pr_crit("CPU%u: failed to come online\n", cpu);
			ret = -EIO;
		}
	} else {
		pr_err("CPU%u: failed to boot: %d\n", cpu, ret);
	}

	secondary_data.stack = NULL;
	secondary_data.pgdir = 0;

	if (PHYS_OFFSET != PAGE_OFFSET) {
#ifndef CONFIG_HOTPLUG_CPU
		identity_mapping_del(pgd, __pa(__init_begin), __pa(__init_end));
#endif
		identity_mapping_del(pgd, __pa(_stext), __pa(_etext));
		identity_mapping_del(pgd, __pa(_sdata), __pa(_edata));
	}

	pgd_free(&init_mm, pgd);

	return ret;
}

#ifdef CONFIG_HOTPLUG_CPU
static void percpu_timer_stop(void);

/*
 * __cpu_disable runs on the processor to be shutdown.
 */
int __cpu_disable(void)
{
	unsigned int cpu = smp_processor_id();
	struct task_struct *p;
	int ret;

	ret = platform_cpu_disable(cpu);
	if (ret)
		return ret;

	/*
	 * Take this CPU offline.  Once we clear this, we can't return,
	 * and we must not schedule until we're ready to give up the cpu.
	 */
	set_cpu_online(cpu, false);

	/*
	 * OK - migrate IRQs away from this CPU
	 */
	migrate_irqs();

	/*
	 * Stop the local timer for this CPU.
	 */
	percpu_timer_stop();

	/*
	 * Flush user cache and TLB mappings, and then remove this CPU
	 * from the vm mask set of all processes.
	 */
	flush_cache_all();
	local_flush_tlb_all();

	read_lock(&tasklist_lock);
	for_each_process(p) {
		if (p->mm)
			cpumask_clear_cpu(cpu, mm_cpumask(p->mm));
	}
	read_unlock(&tasklist_lock);

	return 0;
}

static DECLARE_COMPLETION(cpu_died);

/*
 * called on the thread which is asking for a CPU to be shutdown -
 * waits until shutdown has completed, or it is timed out.
 */
void __cpu_die(unsigned int cpu)
{
	if (!wait_for_completion_timeout(&cpu_died, msecs_to_jiffies(5000))) {
		pr_err("CPU%u: cpu didn't die\n", cpu);
		return;
	}
	printk(KERN_NOTICE "CPU%u: shutdown\n", cpu);

	if (!platform_cpu_kill(cpu))
		printk("CPU%u: unable to kill\n", cpu);
}

/*
 * Called from the idle thread for the CPU which has been shutdown.
 *
 * Note that we disable IRQs here, but do not re-enable them
 * before returning to the caller. This is also the behaviour
 * of the other hotplug-cpu capable cores, so presumably coming
 * out of idle fixes this.
 */
void __ref cpu_die(void)
{
	unsigned int cpu = smp_processor_id();

	idle_task_exit();

	local_irq_disable();
	mb();

	/* Tell __cpu_die() that this CPU is now safe to dispose of */
	complete(&cpu_died);

	/*
	 * actual CPU shutdown procedure is at least platform (if not
	 * CPU) specific.
	 */
	platform_cpu_die(cpu);

	/*
	 * Do not return to the idle loop - jump back to the secondary
	 * cpu initialisation.  There's some initialisation which needs
	 * to be repeated to undo the effects of taking the CPU offline.
	 */
	__asm__("mov	sp, %0\n"
	"	mov	fp, #0\n"
	"	b	secondary_start_kernel"
		:
		: "r" (task_stack_page(current) + THREAD_SIZE - 8));
}
#endif /* CONFIG_HOTPLUG_CPU */

/*
 * Called by both boot and secondaries to move global data into
 * per-processor storage.
 */
static void __cpuinit smp_store_cpu_info(unsigned int cpuid)
{
	struct cpuinfo_arm *cpu_info = &per_cpu(cpu_data, cpuid);

	cpu_info->loops_per_jiffy = loops_per_jiffy;
}

/*
 * This is the secondary CPU boot entry.  We're using this CPUs
 * idle thread stack, but a set of temporary page tables.
 */
asmlinkage void __cpuinit secondary_start_kernel(void)
{
	struct mm_struct *mm = &init_mm;
<<<<<<< HEAD
	unsigned int cpu = smp_processor_id();
	static bool booted;
=======
	unsigned int cpu;
>>>>>>> 77a83f01

	/*
	 * The identity mapping is uncached (strongly ordered), so
	 * switch away from it before attempting any exclusive accesses.
	 */
	cpu_switch_mm(mm->pgd, mm);
	enter_lazy_tlb(mm, current);
	local_flush_tlb_all();

	/*
	 * All kernel threads share the same mm context; grab a
	 * reference and switch to it.
	 */
	cpu = smp_processor_id();
	atomic_inc(&mm->mm_count);
	current->active_mm = mm;
	cpumask_set_cpu(cpu, mm_cpumask(mm));

	printk("CPU%u: Booted secondary processor\n", cpu);

	cpu_init();
	preempt_disable();
	trace_hardirqs_off();

	/*
	 * Give the platform a chance to do its own initialisation.
	 */
	platform_secondary_init(cpu);

	notify_cpu_starting(cpu);

	if (!booted)
		calibrate_delay();
	booted = true;

	smp_store_cpu_info(cpu);

	/*
	 * OK, now it's safe to let the boot CPU continue.  Wait for
	 * the CPU migration code to notice that the CPU is online
	 * before we continue.
	 */
	set_cpu_online(cpu, true);

	/*
	 * Setup the percpu timer for this CPU.
	 */
	percpu_timer_setup();

	while (!cpu_active(cpu))
		cpu_relax();

	/*
	 * cpu_active bit is set, so it's safe to enable interrupts
	 * now.
	 */
	local_irq_enable();
	local_fiq_enable();

	/*
	 * OK, it's off to the idle thread for us
	 */
	cpu_idle();
}

void __init smp_cpus_done(unsigned int max_cpus)
{
	int cpu;
	unsigned long bogosum = 0;

	for_each_online_cpu(cpu)
		bogosum += per_cpu(cpu_data, cpu).loops_per_jiffy;

	printk(KERN_INFO "SMP: Total of %d processors activated "
	       "(%lu.%02lu BogoMIPS).\n",
	       num_online_cpus(),
	       bogosum / (500000/HZ),
	       (bogosum / (5000/HZ)) % 100);
}

void __init smp_prepare_boot_cpu(void)
{
	unsigned int cpu = smp_processor_id();

	per_cpu(cpu_data, cpu).idle = current;
}

void __init smp_prepare_cpus(unsigned int max_cpus)
{
	unsigned int ncores = num_possible_cpus();

	smp_store_cpu_info(smp_processor_id());

	/*
	 * are we trying to boot more cores than exist?
	 */
	if (max_cpus > ncores)
		max_cpus = ncores;

	if (max_cpus > 1) {
		/*
		 * Enable the local timer or broadcast device for the
		 * boot CPU, but only if we have more than one CPU.
		 */
		percpu_timer_setup();

		/*
		 * Initialise the SCU if there are more than one CPU
		 * and let them know where to start.
		 */
		platform_smp_prepare_cpus(max_cpus);
	}
}

static void (*smp_cross_call)(const struct cpumask *, unsigned int);

void __init set_smp_cross_call(void (*fn)(const struct cpumask *, unsigned int))
{
	smp_cross_call = fn;
}

void arch_send_call_function_ipi_mask(const struct cpumask *mask)
{
	smp_cross_call(mask, IPI_CALL_FUNC);
}

void arch_send_call_function_single_ipi(int cpu)
{
	smp_cross_call(cpumask_of(cpu), IPI_CALL_FUNC_SINGLE);
}

static const char *ipi_types[NR_IPI] = {
#define S(x,s)	[x - IPI_TIMER] = s
	S(IPI_TIMER, "Timer broadcast interrupts"),
	S(IPI_RESCHEDULE, "Rescheduling interrupts"),
	S(IPI_CALL_FUNC, "Function call interrupts"),
	S(IPI_CALL_FUNC_SINGLE, "Single function call interrupts"),
	S(IPI_CPU_STOP, "CPU stop interrupts"),
	S(IPI_CPU_BACKTRACE, "CPU backtrace"),
};

void show_ipi_list(struct seq_file *p, int prec)
{
	unsigned int cpu, i;

	for (i = 0; i < NR_IPI; i++) {
		seq_printf(p, "%*s%u: ", prec - 1, "IPI", i);

		for_each_present_cpu(cpu)
			seq_printf(p, "%10u ",
				   __get_irq_stat(cpu, ipi_irqs[i]));

		seq_printf(p, " %s\n", ipi_types[i]);
	}
}

u64 smp_irq_stat_cpu(unsigned int cpu)
{
	u64 sum = 0;
	int i;

	for (i = 0; i < NR_IPI; i++)
		sum += __get_irq_stat(cpu, ipi_irqs[i]);

#ifdef CONFIG_LOCAL_TIMERS
	sum += __get_irq_stat(cpu, local_timer_irqs);
#endif

	return sum;
}

/*
 * Timer (local or broadcast) support
 */
static DEFINE_PER_CPU(struct clock_event_device, percpu_clockevent);

static void ipi_timer(void)
{
	struct clock_event_device *evt = &__get_cpu_var(percpu_clockevent);
	evt->event_handler(evt);
}

#ifdef CONFIG_LOCAL_TIMERS
asmlinkage void __exception_irq_entry do_local_timer(struct pt_regs *regs)
{
	struct pt_regs *old_regs = set_irq_regs(regs);
	int cpu = smp_processor_id();

	if (local_timer_ack()) {
		__inc_irq_stat(cpu, local_timer_irqs);
		irq_enter();
		ipi_timer();
		irq_exit();
	}

	set_irq_regs(old_regs);
}

void show_local_irqs(struct seq_file *p, int prec)
{
	unsigned int cpu;

	seq_printf(p, "%*s: ", prec, "LOC");

	for_each_present_cpu(cpu)
		seq_printf(p, "%10u ", __get_irq_stat(cpu, local_timer_irqs));

	seq_printf(p, " Local timer interrupts\n");
}
#endif

#ifdef CONFIG_GENERIC_CLOCKEVENTS_BROADCAST
static void smp_timer_broadcast(const struct cpumask *mask)
{
	smp_cross_call(mask, IPI_TIMER);
}
#else
#define smp_timer_broadcast	NULL
#endif

static void broadcast_timer_set_mode(enum clock_event_mode mode,
	struct clock_event_device *evt)
{
}

static void __cpuinit broadcast_timer_setup(struct clock_event_device *evt)
{
	evt->name	= "dummy_timer";
	evt->features	= CLOCK_EVT_FEAT_ONESHOT |
			  CLOCK_EVT_FEAT_PERIODIC |
			  CLOCK_EVT_FEAT_DUMMY;
	evt->rating	= 400;
	evt->mult	= 1;
	evt->set_mode	= broadcast_timer_set_mode;

	clockevents_register_device(evt);
}

void __cpuinit percpu_timer_setup(void)
{
	unsigned int cpu = smp_processor_id();
	struct clock_event_device *evt = &per_cpu(percpu_clockevent, cpu);

	evt->cpumask = cpumask_of(cpu);
	evt->broadcast = smp_timer_broadcast;

	if (local_timer_setup(evt))
		broadcast_timer_setup(evt);
}

#ifdef CONFIG_HOTPLUG_CPU
/*
 * The generic clock events code purposely does not stop the local timer
 * on CPU_DEAD/CPU_DEAD_FROZEN hotplug events, so we have to do it
 * manually here.
 */
static void percpu_timer_stop(void)
{
	unsigned int cpu = smp_processor_id();
	struct clock_event_device *evt = &per_cpu(percpu_clockevent, cpu);

	evt->set_mode(CLOCK_EVT_MODE_UNUSED, evt);
}
#endif

static DEFINE_SPINLOCK(stop_lock);

/*
 * ipi_cpu_stop - handle IPI from smp_send_stop()
 */
static void ipi_cpu_stop(unsigned int cpu)
{
	if (system_state == SYSTEM_BOOTING ||
	    system_state == SYSTEM_RUNNING) {
		spin_lock(&stop_lock);
		printk(KERN_CRIT "CPU%u: stopping\n", cpu);
		dump_stack();
		spin_unlock(&stop_lock);
	}

	set_cpu_online(cpu, false);

	local_fiq_disable();
	local_irq_disable();

	while (1)
		cpu_relax();
}

static cpumask_t backtrace_mask;
static DEFINE_RAW_SPINLOCK(backtrace_lock);

/* "in progress" flag of arch_trigger_all_cpu_backtrace */
static unsigned long backtrace_flag;

void smp_send_all_cpu_backtrace(void)
{
	unsigned int this_cpu = smp_processor_id();
	int i;

	if (test_and_set_bit(0, &backtrace_flag))
		/*
		 * If there is already a trigger_all_cpu_backtrace() in progress
		 * (backtrace_flag == 1), don't output double cpu dump infos.
		 */
		return;

	cpumask_copy(&backtrace_mask, cpu_online_mask);
	cpu_clear(this_cpu, backtrace_mask);

	pr_info("Backtrace for cpu %d (current):\n", this_cpu);
	dump_stack();

	pr_info("\nsending IPI to all other CPUs:\n");
	smp_cross_call(&backtrace_mask, IPI_CPU_BACKTRACE);

	/* Wait for up to 10 seconds for all other CPUs to do the backtrace */
	for (i = 0; i < 10 * 1000; i++) {
		if (cpumask_empty(&backtrace_mask))
			break;
		mdelay(1);
	}

	clear_bit(0, &backtrace_flag);
	smp_mb__after_clear_bit();
}

/*
 * ipi_cpu_backtrace - handle IPI from smp_send_all_cpu_backtrace()
 */
static void ipi_cpu_backtrace(unsigned int cpu, struct pt_regs *regs)
{
	if (cpu_isset(cpu, backtrace_mask)) {
		raw_spin_lock(&backtrace_lock);
		pr_warning("IPI backtrace for cpu %d\n", cpu);
		show_regs(regs);
		raw_spin_unlock(&backtrace_lock);
		cpu_clear(cpu, backtrace_mask);
	}
}

/*
 * Main handler for inter-processor interrupts
 */
asmlinkage void __exception_irq_entry do_IPI(int ipinr, struct pt_regs *regs)
{
	unsigned int cpu = smp_processor_id();
	struct pt_regs *old_regs = set_irq_regs(regs);

	if (ipinr >= IPI_TIMER && ipinr < IPI_TIMER + NR_IPI)
		__inc_irq_stat(cpu, ipi_irqs[ipinr - IPI_TIMER]);

	switch (ipinr) {
	case IPI_TIMER:
		irq_enter();
		ipi_timer();
		irq_exit();
		break;

	case IPI_RESCHEDULE:
		scheduler_ipi();
		break;

	case IPI_CALL_FUNC:
		irq_enter();
		generic_smp_call_function_interrupt();
		irq_exit();
		break;

	case IPI_CALL_FUNC_SINGLE:
		irq_enter();
		generic_smp_call_function_single_interrupt();
		irq_exit();
		break;

	case IPI_CPU_STOP:
		irq_enter();
		ipi_cpu_stop(cpu);
		irq_exit();
		break;

	case IPI_CPU_BACKTRACE:
		ipi_cpu_backtrace(cpu, regs);
		break;

	default:
		printk(KERN_CRIT "CPU%u: Unknown IPI message 0x%x\n",
		       cpu, ipinr);
		break;
	}
	set_irq_regs(old_regs);
}

void smp_send_reschedule(int cpu)
{
	smp_cross_call(cpumask_of(cpu), IPI_RESCHEDULE);
}

void smp_send_stop(void)
{
	unsigned long timeout;

	if (num_online_cpus() > 1) {
		cpumask_t mask = cpu_online_map;
		cpu_clear(smp_processor_id(), mask);

		smp_cross_call(&mask, IPI_CPU_STOP);
	}

	/* Wait up to one second for other CPUs to stop */
	timeout = USEC_PER_SEC;
	while (num_online_cpus() > 1 && timeout--)
		udelay(1);

	if (num_online_cpus() > 1)
		pr_warning("SMP: failed to stop secondary CPUs\n");
}

/*
 * not supported here
 */
int setup_profiling_timer(unsigned int multiplier)
{
	return -EINVAL;
}<|MERGE_RESOLUTION|>--- conflicted
+++ resolved
@@ -278,12 +278,7 @@
 asmlinkage void __cpuinit secondary_start_kernel(void)
 {
 	struct mm_struct *mm = &init_mm;
-<<<<<<< HEAD
-	unsigned int cpu = smp_processor_id();
-	static bool booted;
-=======
 	unsigned int cpu;
->>>>>>> 77a83f01
 
 	/*
 	 * The identity mapping is uncached (strongly ordered), so
@@ -313,11 +308,19 @@
 	 */
 	platform_secondary_init(cpu);
 
+	/*
+	 * Enable local interrupts.
+	 */
 	notify_cpu_starting(cpu);
-
-	if (!booted)
-		calibrate_delay();
-	booted = true;
+	local_irq_enable();
+	local_fiq_enable();
+
+	/*
+	 * Setup the percpu timer for this CPU.
+	 */
+	percpu_timer_setup();
+
+	calibrate_delay();
 
 	smp_store_cpu_info(cpu);
 
@@ -327,21 +330,8 @@
 	 * before we continue.
 	 */
 	set_cpu_online(cpu, true);
-
-	/*
-	 * Setup the percpu timer for this CPU.
-	 */
-	percpu_timer_setup();
-
 	while (!cpu_active(cpu))
 		cpu_relax();
-
-	/*
-	 * cpu_active bit is set, so it's safe to enable interrupts
-	 * now.
-	 */
-	local_irq_enable();
-	local_fiq_enable();
 
 	/*
 	 * OK, it's off to the idle thread for us
@@ -422,7 +412,6 @@
 	S(IPI_CALL_FUNC, "Function call interrupts"),
 	S(IPI_CALL_FUNC_SINGLE, "Single function call interrupts"),
 	S(IPI_CPU_STOP, "CPU stop interrupts"),
-	S(IPI_CPU_BACKTRACE, "CPU backtrace"),
 };
 
 void show_ipi_list(struct seq_file *p, int prec)
@@ -463,7 +452,9 @@
 static void ipi_timer(void)
 {
 	struct clock_event_device *evt = &__get_cpu_var(percpu_clockevent);
+	irq_enter();
 	evt->event_handler(evt);
+	irq_exit();
 }
 
 #ifdef CONFIG_LOCAL_TIMERS
@@ -666,7 +657,9 @@
 		break;
 
 	case IPI_CPU_BACKTRACE:
+		irq_enter();
 		ipi_cpu_backtrace(cpu, regs);
+		irq_exit();		
 		break;
 
 	default:
