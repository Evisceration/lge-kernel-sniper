/*
 * sdp4430.c  --  SoC audio for TI OMAP4430 SDP
 *
 * Author: Misael Lopez Cruz <misael.lopez@ti.com>
 *         Liam Girdwood <lrg@ti.com>
 *
 * This program is free software; you can redistribute it and/or
 * modify it under the terms of the GNU General Public License
 * version 2 as published by the Free Software Foundation.
 *
 * This program is distributed in the hope that it will be useful, but
 * WITHOUT ANY WARRANTY; without even the implied warranty of
 * MERCHANTABILITY or FITNESS FOR A PARTICULAR PURPOSE.  See the GNU
 * General Public License for more details.
 *
 * You should have received a copy of the GNU General Public License
 * along with this program; if not, write to the Free Software
 * Foundation, Inc., 51 Franklin St, Fifth Floor, Boston, MA
 * 02110-1301 USA
 *
 */

#include <linux/clk.h>
#include <linux/platform_device.h>
#include <linux/i2c.h>
#include <linux/i2c/twl.h>
#include <sound/core.h>
#include <sound/pcm.h>
#include <sound/pcm_params.h>
#include <sound/soc.h>
#include <sound/soc-dapm.h>
#include <sound/jack.h>
#include <sound/soc-dsp.h>

#include <asm/mach-types.h>
#include <plat/hardware.h>
#include <plat/mux.h>
#include <plat/mcbsp.h>

#include "omap-mcpdm.h"
#include "omap-abe.h"
#include "omap-abe-dsp.h"
#include "omap-pcm.h"
#include "omap-mcbsp.h"
#include "omap-dmic.h"
#include "../codecs/twl6040.h"

#define TPS6130X_I2C_ADAPTER   1

static int twl6040_power_mode;
static int mcbsp_cfg;
<<<<<<< HEAD
static struct i2c_client *tps6130x_client;
static struct i2c_board_info tps6130x_hwmon_info = {
	I2C_BOARD_INFO("tps6130x", 0x33),
};

/* configure the TPS6130x Handsfree Boost Converter */
static int sdp4430_tps6130x_configure(void)
{
	u8 data[2];

	data[0] = 0x01;
	data[1] = 0x60;
	if (i2c_master_send(tps6130x_client, data, 2) != 2)
		printk(KERN_ERR "I2C write to TPS6130x failed\n");

	data[0] = 0x02;
	if (i2c_master_send(tps6130x_client, data, 2) != 2)
		printk(KERN_ERR "I2C write to TPS6130x failed\n");

	return 0;
}
=======
static struct snd_soc_codec *twl6040_codec;
>>>>>>> 6bca0c3a

static int sdp4430_modem_mcbsp_configure(struct snd_pcm_substream *substream,
				struct snd_pcm_hw_params *params, int flag)
{
	int ret = 0;
	struct snd_soc_pcm_runtime *rtd = substream->private_data;
	struct snd_pcm_substream *modem_substream[2];
	struct snd_soc_pcm_runtime *modem_rtd;
	int channels;

	if (flag) {
		modem_substream[substream->stream] =
		snd_soc_get_dai_substream(rtd->card,
						OMAP_ABE_BE_MM_EXT1,
						substream->stream);
		if (unlikely(modem_substream[substream->stream] == NULL))
			return -ENODEV;

		modem_rtd =
			modem_substream[substream->stream]->private_data;

		if (!mcbsp_cfg) {
			/* Set cpu DAI configuration */
			ret = snd_soc_dai_set_fmt(modem_rtd->cpu_dai,
					  SND_SOC_DAIFMT_I2S |
					  SND_SOC_DAIFMT_NB_NF |
					  SND_SOC_DAIFMT_CBM_CFM);

			if (unlikely(ret < 0)) {
				printk(KERN_ERR "can't set Modem cpu DAI configuration\n");
				goto exit;
			} else {
				mcbsp_cfg = 1;
			}
		}

		if (params != NULL) {
			/* Configure McBSP internal buffer usage */
			/* this need to be done for playback and/or record */
			channels = params_channels(params);
			if (substream->stream == SNDRV_PCM_STREAM_PLAYBACK)
				omap_mcbsp_set_rx_threshold(
					modem_rtd->cpu_dai->id, channels);
			else
				omap_mcbsp_set_tx_threshold(
					modem_rtd->cpu_dai->id, channels);
		}
	} else {
		mcbsp_cfg = 0;
	}

exit:
	return ret;
}

static int sdp4430_modem_hw_params(struct snd_pcm_substream *substream,
	struct snd_pcm_hw_params *params)
{
	int ret;

	ret = sdp4430_modem_mcbsp_configure(substream, params, 1);
	if (ret)
		printk(KERN_ERR "can't set modem cpu DAI configuration\n");

	return ret;
}

static int sdp4430_modem_hw_free(struct snd_pcm_substream *substream)
{
	int ret;

	ret = sdp4430_modem_mcbsp_configure(substream, NULL, 0);
	if (ret)
		printk(KERN_ERR "can't clear modem cpu DAI configuration\n");

	return ret;
}

static struct snd_soc_ops sdp4430_modem_ops = {
	.hw_params = sdp4430_modem_hw_params,
	.hw_free = sdp4430_modem_hw_free,
};

static int sdp4430_mcpdm_hw_params(struct snd_pcm_substream *substream,
	struct snd_pcm_hw_params *params)
{
	struct snd_soc_pcm_runtime *rtd = substream->private_data;
	struct snd_soc_dai *codec_dai = rtd->codec_dai;
	int clk_id, freq, ret;

	if (twl6040_power_mode) {
		clk_id = TWL6040_SYSCLK_SEL_HPPLL;
		freq = 38400000;
	} else {
		clk_id = TWL6040_SYSCLK_SEL_LPPLL;
		freq = 32768;
	}

	/* set the codec mclk */
	ret = snd_soc_dai_set_sysclk(codec_dai, clk_id, freq,
				SND_SOC_CLOCK_IN);
	if (ret)
		printk(KERN_ERR "can't set codec system clock\n");

	return ret;
}

static struct snd_soc_ops sdp4430_mcpdm_ops = {
	.hw_params = sdp4430_mcpdm_hw_params,
};

static int sdp4430_mcbsp_hw_params(struct snd_pcm_substream *substream,
	struct snd_pcm_hw_params *params)
{
	struct snd_soc_pcm_runtime *rtd = substream->private_data;
	struct snd_soc_dai *cpu_dai = rtd->cpu_dai;
	int ret = 0;
	unsigned int be_id;


        be_id = rtd->dai_link->be_id;

	if (be_id == OMAP_ABE_DAI_MM_FM) {
		/* Set cpu DAI configuration */
		ret = snd_soc_dai_set_fmt(cpu_dai,
				  SND_SOC_DAIFMT_I2S |
				  SND_SOC_DAIFMT_NB_NF |
				  SND_SOC_DAIFMT_CBM_CFM);
	} else if (be_id == OMAP_ABE_DAI_BT_VX) {
	        ret = snd_soc_dai_set_fmt(cpu_dai,
                                  SND_SOC_DAIFMT_DSP_B |
                                  SND_SOC_DAIFMT_NB_IF |
                                  SND_SOC_DAIFMT_CBM_CFM);
	}

	if (ret < 0) {
		printk(KERN_ERR "can't set cpu DAI configuration\n");
		return ret;
	}

	/*
	 * TODO: where does this clock come from (external source??) -
	 * do we need to enable it.
	 */
	/* Set McBSP clock to external */
	ret = snd_soc_dai_set_sysclk(cpu_dai, OMAP_MCBSP_SYSCLK_CLKS_FCLK,
				     64 * params_rate(params),
				     SND_SOC_CLOCK_IN);
	if (ret < 0)
		printk(KERN_ERR "can't set cpu system clock\n");

	return ret;
}

static struct snd_soc_ops sdp4430_mcbsp_ops = {
	.hw_params = sdp4430_mcbsp_hw_params,
};

static int sdp4430_dmic_hw_params(struct snd_pcm_substream *substream,
	struct snd_pcm_hw_params *params)
{
	struct snd_soc_pcm_runtime *rtd = substream->private_data;
	struct snd_soc_dai *cpu_dai = rtd->cpu_dai;
	int ret = 0;

	ret = snd_soc_dai_set_sysclk(cpu_dai, OMAP_DMIC_SYSCLK_PAD_CLKS,
				     19200000, SND_SOC_CLOCK_IN);
	if (ret < 0) {
		printk(KERN_ERR "can't set DMIC cpu system clock\n");
		return ret;
	}
	ret = snd_soc_dai_set_clkdiv(cpu_dai, OMAP_DMIC_CLKDIV, 8);
	if (ret < 0) {
		printk(KERN_ERR "can't set DMIC cpu clock divider\n");
		return ret;
	}
	return 0;
}

static struct snd_soc_ops sdp4430_dmic_ops = {
	.hw_params = sdp4430_dmic_hw_params,
};

static int mcbsp_be_hw_params_fixup(struct snd_soc_pcm_runtime *rtd,
			struct snd_pcm_hw_params *params)
{
	struct snd_interval *channels = hw_param_interval(params,
                                       SNDRV_PCM_HW_PARAM_CHANNELS);
	unsigned int be_id = rtd->dai_link->be_id;

	if (be_id == OMAP_ABE_DAI_MM_FM)
		channels->min = 2;
	else if (be_id == OMAP_ABE_DAI_BT_VX)
		channels->min = 1;
	snd_mask_set(&params->masks[SNDRV_PCM_HW_PARAM_FORMAT -
	                            SNDRV_PCM_HW_PARAM_FIRST_MASK],
	                            SNDRV_PCM_FORMAT_S16_LE);
	return 0;
}

static int dmic_be_hw_params_fixup(struct snd_soc_pcm_runtime *rtd,
			struct snd_pcm_hw_params *params)
{
	struct snd_interval *rate = hw_param_interval(params,
			SNDRV_PCM_HW_PARAM_RATE);

	/* The ABE will covert the FE rate to 96k */
	rate->min = rate->max = 96000;

	snd_mask_set(&params->masks[SNDRV_PCM_HW_PARAM_FORMAT -
	                            SNDRV_PCM_HW_PARAM_FIRST_MASK],
	                            SNDRV_PCM_FORMAT_S32_LE);
	return 0;
}

/* Headset jack */
static struct snd_soc_jack hs_jack;

/*Headset jack detection DAPM pins */
static struct snd_soc_jack_pin hs_jack_pins[] = {
	{
		.pin = "Headset Mic",
		.mask = SND_JACK_MICROPHONE,
	},
	{
		.pin = "Headset Stereophone",
		.mask = SND_JACK_HEADPHONE,
	},
};

static int sdp4430_get_power_mode(struct snd_kcontrol *kcontrol,
	struct snd_ctl_elem_value *ucontrol)
{
	ucontrol->value.integer.value[0] = twl6040_power_mode;
	return 0;
}

static int sdp4430_set_power_mode(struct snd_kcontrol *kcontrol,
	struct snd_ctl_elem_value *ucontrol)
{
	if (twl6040_power_mode == ucontrol->value.integer.value[0])
		return 0;

	twl6040_power_mode = ucontrol->value.integer.value[0];
	abe_dsp_set_power_mode(twl6040_power_mode);

	return 1;
}

static const char *power_texts[] = {"Low-Power", "High-Performance"};

static const struct soc_enum sdp4430_enum[] = {
	SOC_ENUM_SINGLE_EXT(2, power_texts),
};

static const struct snd_kcontrol_new sdp4430_controls[] = {
	SOC_ENUM_EXT("TWL6040 Power Mode", sdp4430_enum[0],
		sdp4430_get_power_mode, sdp4430_set_power_mode),
};

/* SDP4430 machine DAPM */
static const struct snd_soc_dapm_widget sdp4430_twl6040_dapm_widgets[] = {
	SND_SOC_DAPM_MIC("Ext Mic", NULL),
	SND_SOC_DAPM_SPK("Ext Spk", NULL),
	SND_SOC_DAPM_MIC("Headset Mic", NULL),
	SND_SOC_DAPM_HP("Headset Stereophone", NULL),
	SND_SOC_DAPM_SPK("Earphone Spk", NULL),
	SND_SOC_DAPM_INPUT("Aux/FM Stereo In"),
	SND_SOC_DAPM_MIC("Digital Mic 0", NULL),
	SND_SOC_DAPM_MIC("Digital Mic 1", NULL),
	SND_SOC_DAPM_MIC("Digital Mic 2", NULL),
};

static const struct snd_soc_dapm_route audio_map[] = {
	/* External Mics: MAINMIC, SUBMIC with bias*/
	{"MAINMIC", NULL, "Main Mic Bias"},
	{"SUBMIC", NULL, "Main Mic Bias"},
	{"Main Mic Bias", NULL, "Ext Mic"},

	/* External Speakers: HFL, HFR */
	{"Ext Spk", NULL, "HFL"},
	{"Ext Spk", NULL, "HFR"},

	/* Headset Mic: HSMIC with bias */
	{"HSMIC", NULL, "Headset Mic Bias"},
	{"Headset Mic Bias", NULL, "Headset Mic"},

	/* Headset Stereophone (Headphone): HSOL, HSOR */
	{"Headset Stereophone", NULL, "HSOL"},
	{"Headset Stereophone", NULL, "HSOR"},

	/* Earphone speaker */
	{"Earphone Spk", NULL, "EP"},

	/* Aux/FM Stereo In: AFML, AFMR */
	{"AFML", NULL, "Aux/FM Stereo In"},
	{"AFMR", NULL, "Aux/FM Stereo In"},

	/* Digital Mics: DMic0, DMic1, DMic2 with bias */
	{"DMIC0", NULL, "Digital Mic1 Bias"},
	{"Digital Mic1 Bias", NULL, "Digital Mic 0"},

	{"DMIC1", NULL, "Digital Mic1 Bias"},
	{"Digital Mic1 Bias", NULL, "Digital Mic 1"},

	{"DMIC2", NULL, "Digital Mic1 Bias"},
	{"Digital Mic1 Bias", NULL, "Digital Mic 2"},
};

static int sdp4430_set_pdm_dl1_gains(struct snd_soc_dapm_context *dapm)
{
	int output, val;

	if (snd_soc_dapm_get_pin_power(dapm, "Earphone Spk")) {
		output = OMAP_ABE_DL1_EARPIECE;
	} else if (snd_soc_dapm_get_pin_power(dapm, "Headset Stereophone")) {
		val = snd_soc_read(twl6040_codec, TWL6040_REG_HSLCTL);
		if (val & TWL6040_HSDACMODEL)
			/* HSDACL in LP mode */
			output = OMAP_ABE_DL1_HEADSET_LP;
		else
			/* HSDACL in HP mode */
			output = OMAP_ABE_DL1_HEADSET_HP;
	} else {
		output = OMAP_ABE_DL1_NO_PDM;
	}

	return omap_abe_set_dl1_output(output);
}

static int sdp4430_mcpdm_twl6040_pre(struct snd_pcm_substream *substream)
{
	struct snd_soc_pcm_runtime *rtd = substream->private_data;
	struct snd_soc_codec *codec = rtd->codec;
	struct twl6040 *twl6040 = codec->control_data;

	/* TWL6040 supplies McPDM PAD_CLKS */
	return twl6040_enable(twl6040);
}

static void sdp4430_mcpdm_twl6040_post(struct snd_pcm_substream *substream)
{
	struct snd_soc_pcm_runtime *rtd = substream->private_data;
	struct snd_soc_codec *codec = rtd->codec;
	struct twl6040 *twl6040 = codec->control_data;

	/* TWL6040 supplies McPDM PAD_CLKS */
	twl6040_disable(twl6040);
}

static int sdp4430_twl6040_init(struct snd_soc_pcm_runtime *rtd)
{
	struct snd_soc_codec *codec = rtd->codec;
	struct twl6040 *twl6040 = codec->control_data;
	struct snd_soc_dapm_context *dapm = &codec->dapm;
	int hsotrim, left_offset, right_offset, mode, ret;


	/* Add SDP4430 specific controls */
	ret = snd_soc_add_controls(codec, sdp4430_controls,
				ARRAY_SIZE(sdp4430_controls));
	if (ret)
		return ret;

	/* Add SDP4430 specific widgets */
	ret = snd_soc_dapm_new_controls(dapm, sdp4430_twl6040_dapm_widgets,
				ARRAY_SIZE(sdp4430_twl6040_dapm_widgets));
	if (ret)
		return ret;

	/* Set up SDP4430 specific audio path audio_map */
	snd_soc_dapm_add_routes(dapm, audio_map, ARRAY_SIZE(audio_map));

	/* SDP4430 connected pins */
	snd_soc_dapm_enable_pin(dapm, "Ext Mic");
	snd_soc_dapm_enable_pin(dapm, "Ext Spk");
	snd_soc_dapm_enable_pin(dapm, "AFML");
	snd_soc_dapm_enable_pin(dapm, "AFMR");
	snd_soc_dapm_enable_pin(dapm, "Headset Mic");
	snd_soc_dapm_enable_pin(dapm, "Headset Stereophone");

	/* allow audio paths from the audio modem to run during suspend */
	snd_soc_dapm_ignore_suspend(dapm, "Ext Mic");
	snd_soc_dapm_ignore_suspend(dapm, "Ext Spk");
	snd_soc_dapm_ignore_suspend(dapm, "AFML");
	snd_soc_dapm_ignore_suspend(dapm, "AFMR");
	snd_soc_dapm_ignore_suspend(dapm, "Headset Mic");
	snd_soc_dapm_ignore_suspend(dapm, "Headset Stereophone");
	snd_soc_dapm_ignore_suspend(dapm, "Digital Mic 0");
	snd_soc_dapm_ignore_suspend(dapm, "Digital Mic 1");
	snd_soc_dapm_ignore_suspend(dapm, "Digital Mic 2");

	ret = snd_soc_dapm_sync(dapm);
	if (ret)
		return ret;

	/* Headset jack detection */
	ret = snd_soc_jack_new(codec, "Headset Jack",
				SND_JACK_HEADSET, &hs_jack);
	if (ret)
		return ret;

	ret = snd_soc_jack_add_pins(&hs_jack, ARRAY_SIZE(hs_jack_pins),
				hs_jack_pins);

	if (machine_is_omap_4430sdp() || machine_is_omap_tabletblaze())
		twl6040_hs_jack_detect(codec, &hs_jack, SND_JACK_HEADSET);
	else
		snd_soc_jack_report(&hs_jack, SND_JACK_HEADSET, SND_JACK_HEADSET);

	/* DC offset cancellation computation */
	hsotrim = snd_soc_read(codec, TWL6040_REG_HSOTRIM);
	right_offset = (hsotrim & TWL6040_HSRO) >> TWL6040_HSRO_OFFSET;
	left_offset = hsotrim & TWL6040_HSLO;

	if (twl6040_get_icrev(twl6040) < TWL6040_REV_1_3)
		/* For ES under ES_1.3 HS step is 2 mV */
		mode = 2;
	else
		/* For ES_1.3 HS step is 1 mV */
		mode = 1;

	abe_dsp_set_hs_offset(left_offset, right_offset, mode);

	/* don't wait before switching of HS power */
	rtd->pmdown_time = 0;

	return ret;
}

static int sdp4430_twl6040_dl2_init(struct snd_soc_pcm_runtime *rtd)
{
	struct snd_soc_codec *codec = rtd->codec;
	int hfotrim, left_offset, right_offset;

	/* DC offset cancellation computation */
	hfotrim = snd_soc_read(codec, TWL6040_REG_HFOTRIM);
	right_offset = (hfotrim & TWL6040_HFRO) >> TWL6040_HFRO_OFFSET;
	left_offset = hfotrim & TWL6040_HFLO;

	abe_dsp_set_hf_offset(left_offset, right_offset);

	/* don't wait before switching of HF power */
	rtd->pmdown_time = 0;

	return 0;
}

<<<<<<< HEAD
/* SDP4430 digital microphones DAPM */
static const struct snd_soc_dapm_widget sdp4430_dmic_dapm_widgets[] = {
	SND_SOC_DAPM_MIC("Digital Mic Legacy", NULL),
};

static const struct snd_soc_dapm_route dmic_audio_map[] = {
	{"DMic", NULL, "Digital Mic1 Bias"},
	{"Digital Mic1 Bias", NULL, "Digital Mic Legacy"},
};

static int sdp4430_dmic_init(struct snd_soc_pcm_runtime *rtd)
{
	struct snd_soc_codec *codec = rtd->codec;
	struct snd_soc_dapm_context *dapm = &codec->dapm;
	int ret;

	ret = snd_soc_dapm_new_controls(dapm, sdp4430_dmic_dapm_widgets,
				ARRAY_SIZE(sdp4430_dmic_dapm_widgets));
	if (ret)
		return ret;

	ret = snd_soc_dapm_add_routes(dapm, dmic_audio_map,
				ARRAY_SIZE(dmic_audio_map));
	if (ret)
		return ret;

	snd_soc_dapm_enable_pin(dapm, "Digital Mic Legacy");

	ret = snd_soc_dapm_sync(dapm);

	return ret;
=======
static int sdp4430_stream_event(struct snd_soc_dapm_context *dapm)
{
	/*
	 * set DL1 gains dynamically according to the active output
	 * (Headset, Earpiece) and HSDAC power mode
	 */
	return sdp4430_set_pdm_dl1_gains(dapm);
>>>>>>> 6bca0c3a
}

/* TODO: make this a separate BT CODEC driver or DUMMY */
static struct snd_soc_dai_driver dai[] = {
{
	.name = "Bluetooth",
	.playback = {
		.stream_name = "BT Playback",
		.channels_min = 1,
		.channels_max = 2,
		.rates = SNDRV_PCM_RATE_8000 | SNDRV_PCM_RATE_16000 |
					SNDRV_PCM_RATE_48000,
		.formats = SNDRV_PCM_FMTBIT_S16_LE,
	},
	.capture = {
		.stream_name = "BT Capture",
		.channels_min = 1,
		.channels_max = 2,
		.rates = SNDRV_PCM_RATE_8000 | SNDRV_PCM_RATE_16000 |
					SNDRV_PCM_RATE_48000,
		.formats = SNDRV_PCM_FMTBIT_S16_LE,
	},
},
/* TODO: make this a separate FM CODEC driver or DUMMY */
{
	.name = "FM Digital",
	.playback = {
		.stream_name = "FM Playback",
		.channels_min = 1,
		.channels_max = 2,
		.rates = SNDRV_PCM_RATE_48000,
		.formats = SNDRV_PCM_FMTBIT_S16_LE,
	},
	.capture = {
		.stream_name = "FM Capture",
		.channels_min = 1,
		.channels_max = 2,
		.rates = SNDRV_PCM_RATE_48000,
		.formats = SNDRV_PCM_FMTBIT_S16_LE,
	},
},
{
	.name = "HDMI",
	.playback = {
		.stream_name = "HDMI Playback",
		.channels_min = 2,
		.channels_max = 8,
		.rates = SNDRV_PCM_RATE_32000 | SNDRV_PCM_RATE_44100 |
				SNDRV_PCM_RATE_48000,
		.formats = SNDRV_PCM_FMTBIT_S16_LE | SNDRV_PCM_FMTBIT_S24_LE,
	},
},
};

struct snd_soc_dsp_link fe_media = {
	.playback	= true,
	.capture	= true,
	.trigger =
		{SND_SOC_DSP_TRIGGER_BESPOKE, SND_SOC_DSP_TRIGGER_BESPOKE},
};

struct snd_soc_dsp_link fe_media_capture = {
	.capture	= true,
	.trigger =
		{SND_SOC_DSP_TRIGGER_BESPOKE, SND_SOC_DSP_TRIGGER_BESPOKE},
};

struct snd_soc_dsp_link fe_tones = {
	.playback	= true,
	.trigger =
		{SND_SOC_DSP_TRIGGER_BESPOKE, SND_SOC_DSP_TRIGGER_BESPOKE},
};

struct snd_soc_dsp_link fe_vib = {
	.playback	= true,
	.trigger =
		{SND_SOC_DSP_TRIGGER_BESPOKE, SND_SOC_DSP_TRIGGER_BESPOKE},
};

struct snd_soc_dsp_link fe_modem = {
	.playback	= true,
	.capture	= true,
	.trigger =
		{SND_SOC_DSP_TRIGGER_BESPOKE, SND_SOC_DSP_TRIGGER_BESPOKE},
};

struct snd_soc_dsp_link fe_lp_media = {
	.playback	= true,
	.trigger =
		{SND_SOC_DSP_TRIGGER_BESPOKE, SND_SOC_DSP_TRIGGER_BESPOKE},
};
/* Digital audio interface glue - connects codec <--> CPU */
static struct snd_soc_dai_link sdp4430_dai[] = {

/*
 * Frontend DAIs - i.e. userspace visible interfaces (ALSA PCMs)
 */

	{
		.name = "SDP4430 Media",
		.stream_name = "Multimedia",

		/* ABE components - MM-UL & MM_DL */
		.cpu_dai_name = "MultiMedia1",
		.platform_name = "omap-pcm-audio",

		.dynamic = 1, /* BE is dynamic */
		.dsp_link = &fe_media,
	},
	{
		.name = "SDP4430 Media Capture",
		.stream_name = "Multimedia Capture",

		/* ABE components - MM-UL2 */
		.cpu_dai_name = "MultiMedia2",
		.platform_name = "omap-pcm-audio",

		.dynamic = 1, /* BE is dynamic */
		.dsp_link = &fe_media_capture,
	},
	{
		.name = "SDP4430 Voice",
		.stream_name = "Voice",

		/* ABE components - VX-UL & VX-DL */
		.cpu_dai_name = "Voice",
		.platform_name = "omap-pcm-audio",

		.dynamic = 1, /* BE is dynamic */
		.dsp_link = &fe_media,
		.no_host_mode = SND_SOC_DAI_LINK_OPT_HOST,
	},
	{
		.name = "SDP4430 Tones Playback",
		.stream_name = "Tone Playback",

		/* ABE components - TONES_DL */
		.cpu_dai_name = "Tones",
		.platform_name = "omap-pcm-audio",

		.dynamic = 1, /* BE is dynamic */
		.dsp_link = &fe_tones,
	},
	{
		.name = "SDP4430 Vibra Playback",
		.stream_name = "VIB-DL",

		/* ABE components - DMIC UL 2 */
		.cpu_dai_name = "Vibra",
		.platform_name = "omap-pcm-audio",

		.dynamic = 1, /* BE is dynamic */
		.dsp_link = &fe_vib,
	},
	{
		.name = "SDP4430 MODEM",
		.stream_name = "MODEM",

		/* ABE components - MODEM <-> McBSP2 */
		.cpu_dai_name = "MODEM",
		.platform_name = "aess",

		.dynamic = 1, /* BE is dynamic */
		.dsp_link = &fe_modem,
		.ops = &sdp4430_modem_ops,
		.no_host_mode = SND_SOC_DAI_LINK_NO_HOST,
		.ignore_suspend = 1,
	},
	{
		.name = "SDP4430 Media LP",
		.stream_name = "Multimedia",

		/* ABE components - MM-DL (mmap) */
		.cpu_dai_name = "MultiMedia1 LP",
		.platform_name = "aess",

		.dynamic = 1, /* BE is dynamic */
		.dsp_link = &fe_lp_media,
	},
	{
		.name = "Legacy McBSP",
		.stream_name = "Multimedia",

		/* ABE components - MCBSP2 - MM-EXT */
		.cpu_dai_name = "omap-mcbsp-dai.1",
		.platform_name = "omap-pcm-audio",

		/* FM */
		.codec_dai_name = "FM Digital",

		.no_codec = 1, /* TODO: have a dummy CODEC */
		.ops = &sdp4430_mcbsp_ops,
		.ignore_suspend = 1,
	},
	{
		.name = "Legacy McPDM",
		.stream_name = "Headset Playback",

		/* ABE components - DL1 */
		.cpu_dai_name = "mcpdm-dl",
		.platform_name = "omap-pcm-audio",

		/* Phoenix - DL1 DAC */
		.codec_dai_name =  "twl6040-dl1",
		.codec_name = "twl6040-codec",

		.pre = sdp4430_mcpdm_twl6040_pre,
		.post = sdp4430_mcpdm_twl6040_post,
		.ops = &sdp4430_mcpdm_ops,
		.ignore_suspend = 1,
	},
	{
		.name = "Legacy DMIC",
		.stream_name = "DMIC Capture",

		/* ABE components - DMIC0 */
		.cpu_dai_name = "omap-dmic-dai-0",
		.platform_name = "omap-pcm-audio",

		/* DMIC codec */
		.codec_dai_name = "dmic-hifi",
		.codec_name = "dmic-codec.0",

		.init = sdp4430_dmic_init,
		.ops = &sdp4430_dmic_ops,
	},

/*
 * Backend DAIs - i.e. dynamically matched interfaces, invisible to userspace.
 * Matched to above interfaces at runtime, based upon use case.
 */

	{
		.name = OMAP_ABE_BE_PDM_DL1,
		.stream_name = "HS Playback",

		/* ABE components - DL1 */
		.cpu_dai_name = "mcpdm-dl1",
		.platform_name = "aess",

		/* Phoenix - DL1 DAC */
		.codec_dai_name =  "twl6040-dl1",
		.codec_name = "twl6040-codec",

		.no_pcm = 1, /* don't create ALSA pcm for this */
		.init = sdp4430_twl6040_init,
		.pre = sdp4430_mcpdm_twl6040_pre,
		.post = sdp4430_mcpdm_twl6040_post,
		.ops = &sdp4430_mcpdm_ops,
		.be_id = OMAP_ABE_DAI_PDM_DL1,
		.ignore_suspend = 1,
	},
	{
		.name = OMAP_ABE_BE_PDM_UL1,
		.stream_name = "Analog Capture",

		/* ABE components - UL1 */
		.cpu_dai_name = "mcpdm-ul1",
		.platform_name = "aess",

		/* Phoenix - UL ADC */
		.codec_dai_name =  "twl6040-ul",
		.codec_name = "twl6040-codec",

		.no_pcm = 1, /* don't create ALSA pcm for this */
		.ops = &sdp4430_mcpdm_ops,
		.pre = sdp4430_mcpdm_twl6040_pre,
		.post = sdp4430_mcpdm_twl6040_post,
		.be_id = OMAP_ABE_DAI_PDM_UL,
		.ignore_suspend = 1,
	},
	{
		.name = OMAP_ABE_BE_PDM_DL2,
		.stream_name = "HF Playback",

		/* ABE components - DL2 */
		.cpu_dai_name = "mcpdm-dl2",
		.platform_name = "aess",

		/* Phoenix - DL2 DAC */
		.codec_dai_name =  "twl6040-dl2",
		.codec_name = "twl6040-codec",

		.no_pcm = 1, /* don't create ALSA pcm for this */
		.init = sdp4430_twl6040_dl2_init,
		.pre = sdp4430_mcpdm_twl6040_pre,
		.post = sdp4430_mcpdm_twl6040_post,
		.ops = &sdp4430_mcpdm_ops,
		.be_id = OMAP_ABE_DAI_PDM_DL2,
		.ignore_suspend = 1,
	},
	{
		.name = OMAP_ABE_BE_PDM_VIB,
		.stream_name = "Vibra",

		/* ABE components - VIB1 DL */
		.cpu_dai_name = "mcpdm-vib",
		.platform_name = "aess",

		/* Phoenix - PDM to PWM */
		.codec_dai_name =  "twl6040-vib",
		.codec_name = "twl6040-codec",

		.no_pcm = 1, /* don't create ALSA pcm for this */
		.pre = sdp4430_mcpdm_twl6040_pre,
		.post = sdp4430_mcpdm_twl6040_post,
		.ops = &sdp4430_mcpdm_ops,
		.be_id = OMAP_ABE_DAI_PDM_VIB,
	},
	{
		.name = OMAP_ABE_BE_BT_VX_UL,
		.stream_name = "BT Capture",

		/* ABE components - MCBSP1 - BT-VX */
		.cpu_dai_name = "omap-mcbsp-dai.0",
		.platform_name = "aess",

		/* Bluetooth */
		.codec_dai_name = "Bluetooth",

		.no_pcm = 1, /* don't create ALSA pcm for this */
		.no_codec = 1, /* TODO: have a dummy CODEC */
		.be_hw_params_fixup = mcbsp_be_hw_params_fixup,
		.ops = &sdp4430_mcbsp_ops,
		.be_id = OMAP_ABE_DAI_BT_VX,
		.ignore_suspend = 1,
	},
	{
		.name = OMAP_ABE_BE_BT_VX_DL,
		.stream_name = "BT Playback",

		/* ABE components - MCBSP1 - BT-VX */
		.cpu_dai_name = "omap-mcbsp-dai.0",
		.platform_name = "aess",

		/* Bluetooth */
		.codec_dai_name = "Bluetooth",

		.no_pcm = 1, /* don't create ALSA pcm for this */
		.no_codec = 1, /* TODO: have a dummy CODEC */
		.be_hw_params_fixup = mcbsp_be_hw_params_fixup,
		.ops = &sdp4430_mcbsp_ops,
		.be_id = OMAP_ABE_DAI_BT_VX,
		.ignore_suspend = 1,
	},
	{
		.name = OMAP_ABE_BE_MM_EXT0,
		.stream_name = "FM",

		/* ABE components - MCBSP2 - MM-EXT */
		.cpu_dai_name = "omap-mcbsp-dai.1",
		.platform_name = "aess",

		/* FM */
		.codec_dai_name = "FM Digital",

		.no_pcm = 1, /* don't create ALSA pcm for this */
		.no_codec = 1, /* TODO: have a dummy CODEC */
		.be_hw_params_fixup = mcbsp_be_hw_params_fixup,
		.ops = &sdp4430_mcbsp_ops,
		.be_id = OMAP_ABE_DAI_MM_FM,
	},
	{
		.name = OMAP_ABE_BE_MM_EXT1,
		.stream_name = "MODEM",

		/* ABE components - MCBSP2 - MM-EXT */
		.cpu_dai_name = "omap-mcbsp-dai.1",
		.platform_name = "aess",

		/* MODEM */
		.codec_dai_name = "MODEM",

		.no_pcm = 1, /* don't create ALSA pcm for this */
		.no_codec = 1, /* TODO: have a dummy CODEC */
		.be_hw_params_fixup = mcbsp_be_hw_params_fixup,
		.ops = &sdp4430_mcbsp_ops,
		.be_id = OMAP_ABE_DAI_MODEM,
		.ignore_suspend = 1,
	},
	{
		.name = OMAP_ABE_BE_DMIC0,
		.stream_name = "DMIC0 Capture",

		/* ABE components - DMIC UL 1 */
		.cpu_dai_name = "omap-dmic-abe-dai-0",
		.platform_name = "aess",

		/* DMIC 0 */
		.codec_dai_name = "dmic-hifi",
		.codec_name = "dmic-codec.0",
		.ops = &sdp4430_dmic_ops,

		.no_pcm = 1, /* don't create ALSA pcm for this */
		.be_hw_params_fixup = dmic_be_hw_params_fixup,
		.be_id = OMAP_ABE_DAI_DMIC0,
	},
	{
		.name = OMAP_ABE_BE_DMIC1,
		.stream_name = "DMIC1 Capture",

		/* ABE components - DMIC UL 1 */
		.cpu_dai_name = "omap-dmic-abe-dai-1",
		.platform_name = "aess",

		/* DMIC 1 */
		.codec_dai_name = "dmic-hifi",
		.codec_name = "dmic-codec.1",
		.ops = &sdp4430_dmic_ops,

		.no_pcm = 1, /* don't create ALSA pcm for this */
		.be_hw_params_fixup = dmic_be_hw_params_fixup,
		.be_id = OMAP_ABE_DAI_DMIC1,
	},
	{
		.name = OMAP_ABE_BE_DMIC2,
		.stream_name = "DMIC2 Capture",

		/* ABE components - DMIC UL 2 */
		.cpu_dai_name = "omap-dmic-abe-dai-2",
		.platform_name = "aess",

		/* DMIC 2 */
		.codec_dai_name = "dmic-hifi",
		.codec_name = "dmic-codec.2",
		.ops = &sdp4430_dmic_ops,

		.no_pcm = 1, /* don't create ALSA pcm for this */
		.be_hw_params_fixup = dmic_be_hw_params_fixup,
		.be_id = OMAP_ABE_DAI_DMIC2,
	},
};

/* Audio machine driver */
static struct snd_soc_card snd_soc_sdp4430 = {
	.driver_name = "OMAP4",
	.long_name = "TI OMAP4 Board",
	.dai_link = sdp4430_dai,
	.num_links = ARRAY_SIZE(sdp4430_dai),
	.stream_event = sdp4430_stream_event,
};

static struct platform_device *sdp4430_snd_device;
static struct i2c_adapter *adapter;

static int __init sdp4430_soc_init(void)
{
	struct i2c_adapter *adapter;
	u8 gpoctl;
	int ret;

	if (!machine_is_omap_4430sdp() && !machine_is_omap4_panda() &&
		!machine_is_omap_tabletblaze()) {
		pr_debug("Not SDP4430, BlazeTablet or PandaBoard!\n");
		return -ENODEV;
	}
	printk(KERN_INFO "SDP4430 SoC init\n");
	if (machine_is_omap_4430sdp())
		snd_soc_sdp4430.name = "SDP4430";
	else if (machine_is_omap4_panda())
		snd_soc_sdp4430.name = "Panda";
	else if (machine_is_omap_tabletblaze())
		snd_soc_sdp4430.name = "Tablet44xx";

	sdp4430_snd_device = platform_device_alloc("soc-audio", -1);
	if (!sdp4430_snd_device) {
		printk(KERN_ERR "Platform device allocation failed\n");
		return -ENOMEM;
	}

	ret = snd_soc_register_dais(&sdp4430_snd_device->dev, dai, ARRAY_SIZE(dai));
	if (ret < 0)
		goto err;
	platform_set_drvdata(sdp4430_snd_device, &snd_soc_sdp4430);

	ret = platform_device_add(sdp4430_snd_device);
	if (ret)
		goto err_dev;

	/* enable tps6130x */
	ret = twl_i2c_read_u8(TWL_MODULE_AUDIO_VOICE, &gpoctl,
		TWL6040_REG_GPOCTL);
	if (ret) {
		printk(KERN_ERR "i2c read error\n");
		goto err_dev;
	}

<<<<<<< HEAD
	ret = twl_i2c_write_u8(TWL_MODULE_AUDIO_VOICE, gpoctl | TWL6040_GPO2,
		TWL6040_REG_GPOCTL);
	if (ret) {
		printk(KERN_ERR "i2c write error\n");
		goto err_dev;
	}

	adapter = i2c_get_adapter(TPS6130X_I2C_ADAPTER);
	if (!adapter) {
		printk(KERN_ERR "can't get i2c adapter\n");
		ret = -ENODEV;
		goto adp_err;
	}

	tps6130x_client = i2c_new_device(adapter, &tps6130x_hwmon_info);
	if (!tps6130x_client) {
		printk(KERN_ERR "can't add i2c device\n");
		ret = -ENODEV;
		goto tps_err;
	}


	/* Only configure the TPS6130x on SDP4430 */
	if (machine_is_omap_4430sdp() || machine_is_omap_tabletblaze())
		sdp4430_tps6130x_configure();
	i2c_put_adapter(adapter);

	return ret;
=======
	twl6040_codec = snd_soc_card_get_codec(&snd_soc_sdp4430,
					"twl6040-codec");

	return 0;
>>>>>>> 6bca0c3a

tps_err:
       i2c_put_adapter(adapter);
adp_err:
       twl_i2c_write_u8(TWL_MODULE_AUDIO_VOICE, gpoctl, TWL6040_REG_GPOCTL);
err_dev:
	snd_soc_unregister_dais(&sdp4430_snd_device->dev, ARRAY_SIZE(dai));
err:
	platform_device_put(sdp4430_snd_device);
	return ret;
}
module_init(sdp4430_soc_init);

static void __exit sdp4430_soc_exit(void)
{
	platform_device_unregister(sdp4430_snd_device);
	snd_soc_unregister_dais(&sdp4430_snd_device->dev, ARRAY_SIZE(dai));
	i2c_unregister_device(tps6130x_client);
	i2c_put_adapter(adapter);
}
module_exit(sdp4430_soc_exit);

MODULE_AUTHOR("Misael Lopez Cruz <x0052729@ti.com>");
MODULE_DESCRIPTION("ALSA SoC SDP4430");
MODULE_LICENSE("GPL");
<|MERGE_RESOLUTION|>--- conflicted
+++ resolved
@@ -49,7 +49,7 @@
 
 static int twl6040_power_mode;
 static int mcbsp_cfg;
-<<<<<<< HEAD
+static struct snd_soc_codec *twl6040_codec;
 static struct i2c_client *tps6130x_client;
 static struct i2c_board_info tps6130x_hwmon_info = {
 	I2C_BOARD_INFO("tps6130x", 0x33),
@@ -71,9 +71,6 @@
 
 	return 0;
 }
-=======
-static struct snd_soc_codec *twl6040_codec;
->>>>>>> 6bca0c3a
 
 static int sdp4430_modem_mcbsp_configure(struct snd_pcm_substream *substream,
 				struct snd_pcm_hw_params *params, int flag)
@@ -522,7 +519,6 @@
 	return 0;
 }
 
-<<<<<<< HEAD
 /* SDP4430 digital microphones DAPM */
 static const struct snd_soc_dapm_widget sdp4430_dmic_dapm_widgets[] = {
 	SND_SOC_DAPM_MIC("Digital Mic Legacy", NULL),
@@ -554,7 +550,8 @@
 	ret = snd_soc_dapm_sync(dapm);
 
 	return ret;
-=======
+}
+
 static int sdp4430_stream_event(struct snd_soc_dapm_context *dapm)
 {
 	/*
@@ -562,7 +559,6 @@
 	 * (Headset, Earpiece) and HSDAC power mode
 	 */
 	return sdp4430_set_pdm_dl1_gains(dapm);
->>>>>>> 6bca0c3a
 }
 
 /* TODO: make this a separate BT CODEC driver or DUMMY */
@@ -1050,7 +1046,6 @@
 		goto err_dev;
 	}
 
-<<<<<<< HEAD
 	ret = twl_i2c_write_u8(TWL_MODULE_AUDIO_VOICE, gpoctl | TWL6040_GPO2,
 		TWL6040_REG_GPOCTL);
 	if (ret) {
@@ -1079,12 +1074,11 @@
 	i2c_put_adapter(adapter);
 
 	return ret;
-=======
+
 	twl6040_codec = snd_soc_card_get_codec(&snd_soc_sdp4430,
 					"twl6040-codec");
 
 	return 0;
->>>>>>> 6bca0c3a
 
 tps_err:
        i2c_put_adapter(adapter);
