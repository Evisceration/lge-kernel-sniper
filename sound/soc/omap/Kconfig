config SND_OMAP_SOC
	tristate "SoC Audio for the Texas Instruments OMAP chips"
	depends on ARCH_OMAP

config SND_OMAP_SOC_ABE_DSP
	tristate
	select SND_DYNAMIC_MINORS

config SND_OMAP_SOC_MCASP
	tristate
	select SND_SOC_SPDIF

config SND_OMAP_SOC_MCBSP
	tristate
	select OMAP_MCBSP

config SND_OMAP_SOC_MCPDM
	tristate

config SND_OMAP_SOC_ABE
	tristate

<<<<<<< HEAD
config SND_OMAP_SOC_DMIC
=======
config SND_OMAP_SOC_HDMI
>>>>>>> 31856438
	tristate

config SND_OMAP_SOC_N810
	tristate "SoC Audio support for Nokia N810"
	depends on SND_OMAP_SOC && MACH_NOKIA_N810 && I2C
	depends on OMAP_MUX
	select SND_OMAP_SOC_MCBSP
	select SND_SOC_TLV320AIC3X
	help
	  Say Y if you want to add support for SoC audio on Nokia N810.

config SND_OMAP_SOC_RX51
	tristate "SoC Audio support for Nokia RX-51"
	depends on SND_OMAP_SOC && MACH_NOKIA_RX51
	select OMAP_MCBSP
	select SND_OMAP_SOC_MCBSP
	select SND_SOC_TLV320AIC3X
	select SND_SOC_TPA6130A2
	help
	  Say Y if you want to add support for SoC audio on Nokia RX-51
	  hardware. This is also known as Nokia N900 product.

config SND_OMAP_SOC_AMS_DELTA
	tristate "SoC Audio support for Amstrad E3 (Delta) videophone"
	depends on SND_OMAP_SOC && MACH_AMS_DELTA
	select SND_OMAP_SOC_MCBSP
	select SND_SOC_CX20442
	help
	  Say Y  if you want to add support  for SoC audio device  connected to
	  a handset and a speakerphone found on Amstrad E3 (Delta) videophone.

	  Note that in order to get those devices fully supported,  you have to
	  build  the kernel  with  standard  serial port  driver  included  and
	  configured for at least 4 ports.  Then, from userspace, you must load
	  a line discipline #19 on the modem (ttyS3) serial line.  The simplest
	  way to achieve this is to install util-linux-ng  and use the included
	  ldattach  utility.  This  can be  started  automatically  from  udev,
	  a simple rule like this one should do the trick (it does for me):
	  	ACTION=="add", KERNEL=="controlC0", \
				RUN+="/usr/sbin/ldattach 19 /dev/ttyS3"

config SND_OMAP_SOC_OSK5912
	tristate "SoC Audio support for omap osk5912"
	depends on SND_OMAP_SOC && MACH_OMAP_OSK && I2C
	select SND_OMAP_SOC_MCBSP
	select SND_SOC_TLV320AIC23
	help
	  Say Y if you want to add support for SoC audio on osk5912.

config SND_OMAP_SOC_OVERO
	tristate "SoC Audio support for Gumstix Overo and CompuLab CM-T35"
	depends on TWL4030_CORE && SND_OMAP_SOC && (MACH_OVERO || MACH_CM_T35)
	select SND_OMAP_SOC_MCBSP
	select SND_SOC_TWL4030
	help
	  Say Y if you want to add support for SoC audio on the
	  Gumstix Overo or CompuLab CM-T35

config SND_OMAP_SOC_OMAP3EVM
	tristate "SoC Audio support for OMAP3EVM board"
	depends on TWL4030_CORE && SND_OMAP_SOC && MACH_OMAP3EVM
	select SND_OMAP_SOC_MCBSP
	select SND_SOC_TWL4030
	help
	  Say Y if you want to add support for SoC audio on the omap3evm board.

config SND_OMAP_SOC_AM3517EVM
	tristate "SoC Audio support for OMAP3517 / AM3517 EVM"
	depends on SND_OMAP_SOC && MACH_OMAP3517EVM && I2C
	select SND_OMAP_SOC_MCBSP
	select SND_SOC_TLV320AIC23
	help
	  Say Y if you want to add support for SoC audio on the OMAP3517 / AM3517
	  EVM.

config SND_OMAP_SOC_SDP3430
	tristate "SoC Audio support for Texas Instruments SDP3430"
	depends on TWL4030_CORE && SND_OMAP_SOC && MACH_OMAP_3430SDP
	select SND_OMAP_SOC_MCBSP
	select SND_SOC_TWL4030
	help
	  Say Y if you want to add support for SoC audio on Texas Instruments
	  SDP3430.

config SND_OMAP_SOC_SDP4430
	tristate "SoC Audio support for Texas Instruments SDP4430 or PandaBoard"
	depends on TWL4030_CORE && (MACH_OMAP_4430SDP || MACH_OMAP4_PANDA)
	select SND_OMAP_SOC
	select SND_OMAP_SOC_MCPDM
	select SND_SOC_TWL6040
	select SND_OMAP_SOC_ABE
	select SND_OMAP_SOC_MCBSP
	select SND_SOC_DMIC
	select SND_OMAP_SOC_DMIC
	select SND_OMAP_SOC_ABE_DSP
	help
	  Say Y if you want to add support for SoC audio on Texas Instruments
	  SDP4430 or PandaBoard.

config SND_OMAP_SOC_OMAP4_HDMI
	tristate "SoC Audio support for Texas Instruments OMAP4 HDMI"
	depends on SND_OMAP_SOC && OMAP4_DSS_HDMI && OMAP2_DSS && ARCH_OMAP4
	select SND_OMAP_SOC_HDMI
	select SND_SOC_OMAP_HDMI_CODEC
	help
	  Say Y if you want to add support for SoC HDMI audio on Texas Instruments
	  OMAP4 chips

config SND_OMAP_SOC_OMAP3_PANDORA
	tristate "SoC Audio support for OMAP3 Pandora"
	depends on TWL4030_CORE && SND_OMAP_SOC && MACH_OMAP3_PANDORA
	select SND_OMAP_SOC_MCBSP
	select SND_SOC_TWL4030
	help
	  Say Y if you want to add support for SoC audio on the OMAP3 Pandora.

config SND_OMAP_SOC_OMAP3_BEAGLE
	tristate "SoC Audio support for OMAP3 Beagle and Devkit8000"
	depends on TWL4030_CORE && SND_OMAP_SOC
	depends on (MACH_OMAP3_BEAGLE || MACH_DEVKIT8000)
	select SND_OMAP_SOC_MCBSP
	select SND_SOC_TWL4030
	help
	  Say Y if you want to add support for SoC audio on the Beagleboard or
	  the clone Devkit8000.

config SND_OMAP_SOC_ZOOM2
	tristate "SoC Audio support for Zoom2"
	depends on TWL4030_CORE && SND_OMAP_SOC && MACH_OMAP_ZOOM2
	select SND_OMAP_SOC_MCBSP
	select SND_SOC_TWL4030
	help
	  Say Y if you want to add support for Soc audio on Zoom2 board.

config SND_OMAP_SOC_IGEP0020
	tristate "SoC Audio support for IGEP v2"
	depends on TWL4030_CORE && SND_OMAP_SOC && MACH_IGEP0020
	select SND_OMAP_SOC_MCBSP
	select SND_SOC_TWL4030
	help
	  Say Y if you want to add support for Soc audio on IGEP v2 board.<|MERGE_RESOLUTION|>--- conflicted
+++ resolved
@@ -20,11 +20,10 @@
 config SND_OMAP_SOC_ABE
 	tristate
 
-<<<<<<< HEAD
 config SND_OMAP_SOC_DMIC
-=======
+    tristate
+
 config SND_OMAP_SOC_HDMI
->>>>>>> 31856438
 	tristate
 
 config SND_OMAP_SOC_N810
