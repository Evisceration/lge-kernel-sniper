--- conflicted
+++ resolved
@@ -1,11 +1,7 @@
 VERSION = 3
 PATCHLEVEL = 0
 SUBLEVEL = 0
-<<<<<<< HEAD
-EXTRAVERSION = -rc4
-=======
 EXTRAVERSION = -rc5
->>>>>>> e55d4fa9
 NAME = Sneaky Weasel
 
 # *DOCUMENTATION*
