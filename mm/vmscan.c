/*
 *  linux/mm/vmscan.c
 *
 *  Copyright (C) 1991, 1992, 1993, 1994  Linus Torvalds
 *
 *  Swap reorganised 29.12.95, Stephen Tweedie.
 *  kswapd added: 7.1.96  sct
 *  Removed kswapd_ctl limits, and swap out as many pages as needed
 *  to bring the system back to freepages.high: 2.4.97, Rik van Riel.
 *  Zone aware kswapd started 02/00, Kanoj Sarcar (kanoj@sgi.com).
 *  Multiqueue VM started 5.8.00, Rik van Riel.
 */

#include <linux/mm.h>
#include <linux/module.h>
#include <linux/gfp.h>
#include <linux/kernel_stat.h>
#include <linux/swap.h>
#include <linux/pagemap.h>
#include <linux/init.h>
#include <linux/highmem.h>
#include <linux/vmstat.h>
#include <linux/file.h>
#include <linux/writeback.h>
#include <linux/blkdev.h>
#include <linux/buffer_head.h>	/* for try_to_release_page(),
					buffer_heads_over_limit */
#include <linux/mm_inline.h>
#include <linux/pagevec.h>
#include <linux/backing-dev.h>
#include <linux/rmap.h>
#include <linux/topology.h>
#include <linux/cpu.h>
#include <linux/cpuset.h>
#include <linux/compaction.h>
#include <linux/notifier.h>
#include <linux/rwsem.h>
#include <linux/delay.h>
#include <linux/kthread.h>
#include <linux/freezer.h>
#include <linux/memcontrol.h>
#include <linux/delayacct.h>
#include <linux/sysctl.h>
#include <linux/oom.h>
#include <linux/prefetch.h>

#include <asm/tlbflush.h>
#include <asm/div64.h>

#include <linux/swapops.h>

#include "internal.h"

#define CREATE_TRACE_POINTS
#include <trace/events/vmscan.h>

/*
 * reclaim_mode determines how the inactive list is shrunk
 * RECLAIM_MODE_SINGLE: Reclaim only order-0 pages
 * RECLAIM_MODE_ASYNC:  Do not block
 * RECLAIM_MODE_SYNC:   Allow blocking e.g. call wait_on_page_writeback
 * RECLAIM_MODE_LUMPYRECLAIM: For high-order allocations, take a reference
 *			page from the LRU and reclaim all pages within a
 *			naturally aligned range
 * RECLAIM_MODE_COMPACTION: For high-order allocations, reclaim a number of
 *			order-0 pages and then compact the zone
 */
typedef unsigned __bitwise__ reclaim_mode_t;
#define RECLAIM_MODE_SINGLE		((__force reclaim_mode_t)0x01u)
#define RECLAIM_MODE_ASYNC		((__force reclaim_mode_t)0x02u)
#define RECLAIM_MODE_SYNC		((__force reclaim_mode_t)0x04u)
#define RECLAIM_MODE_LUMPYRECLAIM	((__force reclaim_mode_t)0x08u)
#define RECLAIM_MODE_COMPACTION		((__force reclaim_mode_t)0x10u)

struct scan_control {
	/* Incremented by the number of inactive pages that were scanned */
	unsigned long nr_scanned;

	/* Number of pages freed so far during a call to shrink_zones() */
	unsigned long nr_reclaimed;

	/* How many pages shrink_list() should reclaim */
	unsigned long nr_to_reclaim;

	unsigned long hibernation_mode;

	/* This context's GFP mask */
	gfp_t gfp_mask;

	int may_writepage;

	/* Can mapped pages be reclaimed? */
	int may_unmap;

	/* Can pages be swapped as part of reclaim? */
	int may_swap;

	int swappiness;

	int order;

	/*
	 * Intend to reclaim enough continuous memory rather than reclaim
	 * enough amount of memory. i.e, mode for high order allocation.
	 */
	reclaim_mode_t reclaim_mode;

	/* Which cgroup do we reclaim from */
	struct mem_cgroup *mem_cgroup;

	/*
	 * Nodemask of nodes allowed by the caller. If NULL, all nodes
	 * are scanned.
	 */
	nodemask_t	*nodemask;
};

#define lru_to_page(_head) (list_entry((_head)->prev, struct page, lru))

#ifdef ARCH_HAS_PREFETCH
#define prefetch_prev_lru_page(_page, _base, _field)			\
	do {								\
		if ((_page)->lru.prev != _base) {			\
			struct page *prev;				\
									\
			prev = lru_to_page(&(_page->lru));		\
			prefetch(&prev->_field);			\
		}							\
	} while (0)
#else
#define prefetch_prev_lru_page(_page, _base, _field) do { } while (0)
#endif

#ifdef ARCH_HAS_PREFETCHW
#define prefetchw_prev_lru_page(_page, _base, _field)			\
	do {								\
		if ((_page)->lru.prev != _base) {			\
			struct page *prev;				\
									\
			prev = lru_to_page(&(_page->lru));		\
			prefetchw(&prev->_field);			\
		}							\
	} while (0)
#else
#define prefetchw_prev_lru_page(_page, _base, _field) do { } while (0)
#endif

/*
 * From 0 .. 100.  Higher means more swappy.
 */
int vm_swappiness = 60;
long vm_total_pages;	/* The total number of pages which the VM controls */

static LIST_HEAD(shrinker_list);
static DECLARE_RWSEM(shrinker_rwsem);

#ifdef CONFIG_CGROUP_MEM_RES_CTLR
#define scanning_global_lru(sc)	(!(sc)->mem_cgroup)
#else
#define scanning_global_lru(sc)	(1)
#endif

static struct zone_reclaim_stat *get_reclaim_stat(struct zone *zone,
						  struct scan_control *sc)
{
	if (!scanning_global_lru(sc))
		return mem_cgroup_get_reclaim_stat(sc->mem_cgroup, zone);

	return &zone->reclaim_stat;
}

static unsigned long zone_nr_lru_pages(struct zone *zone,
				struct scan_control *sc, enum lru_list lru)
{
	if (!scanning_global_lru(sc))
		return mem_cgroup_zone_nr_lru_pages(sc->mem_cgroup, zone, lru);

	return zone_page_state(zone, NR_LRU_BASE + lru);
}


/*
 * Add a shrinker callback to be called from the vm
 */
void register_shrinker(struct shrinker *shrinker)
{
	shrinker->nr = 0;
	down_write(&shrinker_rwsem);
	list_add_tail(&shrinker->list, &shrinker_list);
	up_write(&shrinker_rwsem);
}
EXPORT_SYMBOL(register_shrinker);

/*
 * Remove one
 */
void unregister_shrinker(struct shrinker *shrinker)
{
	down_write(&shrinker_rwsem);
	list_del(&shrinker->list);
	up_write(&shrinker_rwsem);
}
EXPORT_SYMBOL(unregister_shrinker);

static inline int do_shrinker_shrink(struct shrinker *shrinker,
				     struct shrink_control *sc,
				     unsigned long nr_to_scan)
{
	sc->nr_to_scan = nr_to_scan;
	return (*shrinker->shrink)(shrinker, sc);
}

#define SHRINK_BATCH 128
/*
 * Call the shrink functions to age shrinkable caches
 *
 * Here we assume it costs one seek to replace a lru page and that it also
 * takes a seek to recreate a cache object.  With this in mind we age equal
 * percentages of the lru and ageable caches.  This should balance the seeks
 * generated by these structures.
 *
 * If the vm encountered mapped pages on the LRU it increase the pressure on
 * slab to avoid swapping.
 *
 * We do weird things to avoid (scanned*seeks*entries) overflowing 32 bits.
 *
 * `lru_pages' represents the number of on-LRU pages in all the zones which
 * are eligible for the caller's allocation attempt.  It is used for balancing
 * slab reclaim versus page reclaim.
 *
 * Returns the number of slab objects which we shrunk.
 */
unsigned long shrink_slab(struct shrink_control *shrink,
			  unsigned long nr_pages_scanned,
			  unsigned long lru_pages)
{
	struct shrinker *shrinker;
	unsigned long ret = 0;

	if (nr_pages_scanned == 0)
		nr_pages_scanned = SWAP_CLUSTER_MAX;

	if (!down_read_trylock(&shrinker_rwsem)) {
		/* Assume we'll be able to shrink next time */
		ret = 1;
		goto out;
	}

	list_for_each_entry(shrinker, &shrinker_list, list) {
		unsigned long long delta;
		unsigned long total_scan;
		unsigned long max_pass;

		max_pass = do_shrinker_shrink(shrinker, shrink, 0);
		delta = (4 * nr_pages_scanned) / shrinker->seeks;
		delta *= max_pass;
		do_div(delta, lru_pages + 1);
		shrinker->nr += delta;
		if (shrinker->nr < 0) {
			printk(KERN_ERR "shrink_slab: %pF negative objects to "
			       "delete nr=%ld\n",
			       shrinker->shrink, shrinker->nr);
			shrinker->nr = max_pass;
		}

		/*
		 * Avoid risking looping forever due to too large nr value:
		 * never try to free more than twice the estimate number of
		 * freeable entries.
		 */
		if (shrinker->nr > max_pass * 2)
			shrinker->nr = max_pass * 2;

		total_scan = shrinker->nr;
		shrinker->nr = 0;

		while (total_scan >= SHRINK_BATCH) {
			long this_scan = SHRINK_BATCH;
			int shrink_ret;
			int nr_before;

			nr_before = do_shrinker_shrink(shrinker, shrink, 0);
			shrink_ret = do_shrinker_shrink(shrinker, shrink,
							this_scan);
			if (shrink_ret == -1)
				break;
			if (shrink_ret < nr_before)
				ret += nr_before - shrink_ret;
			count_vm_events(SLABS_SCANNED, this_scan);
			total_scan -= this_scan;

			cond_resched();
		}

		shrinker->nr += total_scan;
	}
	up_read(&shrinker_rwsem);
out:
	cond_resched();
	return ret;
}

static void set_reclaim_mode(int priority, struct scan_control *sc,
				   bool sync)
{
	reclaim_mode_t syncmode = sync ? RECLAIM_MODE_SYNC : RECLAIM_MODE_ASYNC;

	/*
	 * Initially assume we are entering either lumpy reclaim or
	 * reclaim/compaction.Depending on the order, we will either set the
	 * sync mode or just reclaim order-0 pages later.
	 */
	if (COMPACTION_BUILD)
		sc->reclaim_mode = RECLAIM_MODE_COMPACTION;
	else
		sc->reclaim_mode = RECLAIM_MODE_LUMPYRECLAIM;

	/*
	 * Avoid using lumpy reclaim or reclaim/compaction if possible by
	 * restricting when its set to either costly allocations or when
	 * under memory pressure
	 */
	if (sc->order > PAGE_ALLOC_COSTLY_ORDER)
		sc->reclaim_mode |= syncmode;
	else if (sc->order && priority < DEF_PRIORITY - 2)
		sc->reclaim_mode |= syncmode;
	else
		sc->reclaim_mode = RECLAIM_MODE_SINGLE | RECLAIM_MODE_ASYNC;
}

static void reset_reclaim_mode(struct scan_control *sc)
{
	sc->reclaim_mode = RECLAIM_MODE_SINGLE | RECLAIM_MODE_ASYNC;
}

static inline int is_page_cache_freeable(struct page *page)
{
	/*
	 * A freeable page cache page is referenced only by the caller
	 * that isolated the page, the page cache radix tree and
	 * optional buffer heads at page->private.
	 */
	return page_count(page) - page_has_private(page) == 2;
}

static int may_write_to_queue(struct backing_dev_info *bdi,
			      struct scan_control *sc)
{
	if (current->flags & PF_SWAPWRITE)
		return 1;
	if (!bdi_write_congested(bdi))
		return 1;
	if (bdi == current->backing_dev_info)
		return 1;

	/* lumpy reclaim for hugepage often need a lot of write */
	if (sc->order > PAGE_ALLOC_COSTLY_ORDER)
		return 1;
	return 0;
}

/*
 * We detected a synchronous write error writing a page out.  Probably
 * -ENOSPC.  We need to propagate that into the address_space for a subsequent
 * fsync(), msync() or close().
 *
 * The tricky part is that after writepage we cannot touch the mapping: nothing
 * prevents it from being freed up.  But we have a ref on the page and once
 * that page is locked, the mapping is pinned.
 *
 * We're allowed to run sleeping lock_page() here because we know the caller has
 * __GFP_FS.
 */
static void handle_write_error(struct address_space *mapping,
				struct page *page, int error)
{
	lock_page(page);
	if (page_mapping(page) == mapping)
		mapping_set_error(mapping, error);
	unlock_page(page);
}

/* possible outcome of pageout() */
typedef enum {
	/* failed to write page out, page is locked */
	PAGE_KEEP,
	/* move page to the active list, page is locked */
	PAGE_ACTIVATE,
	/* page has been sent to the disk successfully, page is unlocked */
	PAGE_SUCCESS,
	/* page is clean and locked */
	PAGE_CLEAN,
} pageout_t;

/*
 * pageout is called by shrink_page_list() for each dirty page.
 * Calls ->writepage().
 */
static pageout_t pageout(struct page *page, struct address_space *mapping,
			 struct scan_control *sc)
{
	/*
	 * If the page is dirty, only perform writeback if that write
	 * will be non-blocking.  To prevent this allocation from being
	 * stalled by pagecache activity.  But note that there may be
	 * stalls if we need to run get_block().  We could test
	 * PagePrivate for that.
	 *
	 * If this process is currently in __generic_file_aio_write() against
	 * this page's queue, we can perform writeback even if that
	 * will block.
	 *
	 * If the page is swapcache, write it back even if that would
	 * block, for some throttling. This happens by accident, because
	 * swap_backing_dev_info is bust: it doesn't reflect the
	 * congestion state of the swapdevs.  Easy to fix, if needed.
	 */
	if (!is_page_cache_freeable(page))
		return PAGE_KEEP;
	if (!mapping) {
		/*
		 * Some data journaling orphaned pages can have
		 * page->mapping == NULL while being dirty with clean buffers.
		 */
		if (page_has_private(page)) {
			if (try_to_free_buffers(page)) {
				ClearPageDirty(page);
				printk("%s: orphaned page\n", __func__);
				return PAGE_CLEAN;
			}
		}
		return PAGE_KEEP;
	}
	if (mapping->a_ops->writepage == NULL)
		return PAGE_ACTIVATE;
	if (!may_write_to_queue(mapping->backing_dev_info, sc))
		return PAGE_KEEP;

	if (clear_page_dirty_for_io(page)) {
		int res;
		struct writeback_control wbc = {
			.sync_mode = WB_SYNC_NONE,
			.nr_to_write = SWAP_CLUSTER_MAX,
			.range_start = 0,
			.range_end = LLONG_MAX,
			.for_reclaim = 1,
		};

		SetPageReclaim(page);
		res = mapping->a_ops->writepage(page, &wbc);
		if (res < 0)
			handle_write_error(mapping, page, res);
		if (res == AOP_WRITEPAGE_ACTIVATE) {
			ClearPageReclaim(page);
			return PAGE_ACTIVATE;
		}

		/*
		 * Wait on writeback if requested to. This happens when
		 * direct reclaiming a large contiguous area and the
		 * first attempt to free a range of pages fails.
		 */
		if (PageWriteback(page) &&
		    (sc->reclaim_mode & RECLAIM_MODE_SYNC))
			wait_on_page_writeback(page);

		if (!PageWriteback(page)) {
			/* synchronous write or broken a_ops? */
			ClearPageReclaim(page);
		}
		trace_mm_vmscan_writepage(page,
			trace_reclaim_flags(page, sc->reclaim_mode));
		inc_zone_page_state(page, NR_VMSCAN_WRITE);
		return PAGE_SUCCESS;
	}

	return PAGE_CLEAN;
}

/*
 * Same as remove_mapping, but if the page is removed from the mapping, it
 * gets returned with a refcount of 0.
 */
static int __remove_mapping(struct address_space *mapping, struct page *page)
{
	BUG_ON(!PageLocked(page));
	BUG_ON(mapping != page_mapping(page));

	spin_lock_irq(&mapping->tree_lock);
	/*
	 * The non racy check for a busy page.
	 *
	 * Must be careful with the order of the tests. When someone has
	 * a ref to the page, it may be possible that they dirty it then
	 * drop the reference. So if PageDirty is tested before page_count
	 * here, then the following race may occur:
	 *
	 * get_user_pages(&page);
	 * [user mapping goes away]
	 * write_to(page);
	 *				!PageDirty(page)    [good]
	 * SetPageDirty(page);
	 * put_page(page);
	 *				!page_count(page)   [good, discard it]
	 *
	 * [oops, our write_to data is lost]
	 *
	 * Reversing the order of the tests ensures such a situation cannot
	 * escape unnoticed. The smp_rmb is needed to ensure the page->flags
	 * load is not satisfied before that of page->_count.
	 *
	 * Note that if SetPageDirty is always performed via set_page_dirty,
	 * and thus under tree_lock, then this ordering is not required.
	 */
	if (!page_freeze_refs(page, 2))
		goto cannot_free;
	/* note: atomic_cmpxchg in page_freeze_refs provides the smp_rmb */
	if (unlikely(PageDirty(page))) {
		page_unfreeze_refs(page, 2);
		goto cannot_free;
	}

	if (PageSwapCache(page)) {
		swp_entry_t swap = { .val = page_private(page) };
		__delete_from_swap_cache(page);
		spin_unlock_irq(&mapping->tree_lock);
		swapcache_free(swap, page);
	} else {
		void (*freepage)(struct page *);

		freepage = mapping->a_ops->freepage;

		__delete_from_page_cache(page);
		spin_unlock_irq(&mapping->tree_lock);
		mem_cgroup_uncharge_cache_page(page);

		if (freepage != NULL)
			freepage(page);
	}

	return 1;

cannot_free:
	spin_unlock_irq(&mapping->tree_lock);
	return 0;
}

/*
 * Attempt to detach a locked page from its ->mapping.  If it is dirty or if
 * someone else has a ref on the page, abort and return 0.  If it was
 * successfully detached, return 1.  Assumes the caller has a single ref on
 * this page.
 */
int remove_mapping(struct address_space *mapping, struct page *page)
{
	if (__remove_mapping(mapping, page)) {
		/*
		 * Unfreezing the refcount with 1 rather than 2 effectively
		 * drops the pagecache ref for us without requiring another
		 * atomic operation.
		 */
		page_unfreeze_refs(page, 1);
		return 1;
	}
	return 0;
}

/**
 * putback_lru_page - put previously isolated page onto appropriate LRU list
 * @page: page to be put back to appropriate lru list
 *
 * Add previously isolated @page to appropriate LRU list.
 * Page may still be unevictable for other reasons.
 *
 * lru_lock must not be held, interrupts must be enabled.
 */
void putback_lru_page(struct page *page)
{
	int lru;
	int active = !!TestClearPageActive(page);
	int was_unevictable = PageUnevictable(page);

	VM_BUG_ON(PageLRU(page));

redo:
	ClearPageUnevictable(page);

	if (page_evictable(page, NULL)) {
		/*
		 * For evictable pages, we can use the cache.
		 * In event of a race, worst case is we end up with an
		 * unevictable page on [in]active list.
		 * We know how to handle that.
		 */
		lru = active + page_lru_base_type(page);
		lru_cache_add_lru(page, lru);
	} else {
		/*
		 * Put unevictable pages directly on zone's unevictable
		 * list.
		 */
		lru = LRU_UNEVICTABLE;
		add_page_to_unevictable_list(page);
		/*
		 * When racing with an mlock clearing (page is
		 * unlocked), make sure that if the other thread does
		 * not observe our setting of PG_lru and fails
		 * isolation, we see PG_mlocked cleared below and move
		 * the page back to the evictable list.
		 *
		 * The other side is TestClearPageMlocked().
		 */
		smp_mb();
	}

	/*
	 * page's status can change while we move it among lru. If an evictable
	 * page is on unevictable list, it never be freed. To avoid that,
	 * check after we added it to the list, again.
	 */
	if (lru == LRU_UNEVICTABLE && page_evictable(page, NULL)) {
		if (!isolate_lru_page(page)) {
			put_page(page);
			goto redo;
		}
		/* This means someone else dropped this page from LRU
		 * So, it will be freed or putback to LRU again. There is
		 * nothing to do here.
		 */
	}

	if (was_unevictable && lru != LRU_UNEVICTABLE)
		count_vm_event(UNEVICTABLE_PGRESCUED);
	else if (!was_unevictable && lru == LRU_UNEVICTABLE)
		count_vm_event(UNEVICTABLE_PGCULLED);

	put_page(page);		/* drop ref from isolate */
}

enum page_references {
	PAGEREF_RECLAIM,
	PAGEREF_RECLAIM_CLEAN,
	PAGEREF_KEEP,
	PAGEREF_ACTIVATE,
};

static enum page_references page_check_references(struct page *page,
						  struct scan_control *sc)
{
	int referenced_ptes, referenced_page;
	unsigned long vm_flags;

	referenced_ptes = page_referenced(page, 1, sc->mem_cgroup, &vm_flags);
	referenced_page = TestClearPageReferenced(page);

	/* Lumpy reclaim - ignore references */
	if (sc->reclaim_mode & RECLAIM_MODE_LUMPYRECLAIM)
		return PAGEREF_RECLAIM;

	/*
	 * Mlock lost the isolation race with us.  Let try_to_unmap()
	 * move the page to the unevictable list.
	 */
	if (vm_flags & VM_LOCKED)
		return PAGEREF_RECLAIM;

	if (referenced_ptes) {
		if (PageAnon(page))
			return PAGEREF_ACTIVATE;
		/*
		 * All mapped pages start out with page table
		 * references from the instantiating fault, so we need
		 * to look twice if a mapped file page is used more
		 * than once.
		 *
		 * Mark it and spare it for another trip around the
		 * inactive list.  Another page table reference will
		 * lead to its activation.
		 *
		 * Note: the mark is set for activated pages as well
		 * so that recently deactivated but used pages are
		 * quickly recovered.
		 */
		SetPageReferenced(page);

		if (referenced_page)
			return PAGEREF_ACTIVATE;

		return PAGEREF_KEEP;
	}

	/* Reclaim if clean, defer dirty pages to writeback */
	if (referenced_page && !PageSwapBacked(page))
		return PAGEREF_RECLAIM_CLEAN;

	return PAGEREF_RECLAIM;
}

static noinline_for_stack void free_page_list(struct list_head *free_pages)
{
	struct pagevec freed_pvec;
	struct page *page, *tmp;

	pagevec_init(&freed_pvec, 1);

	list_for_each_entry_safe(page, tmp, free_pages, lru) {
		list_del(&page->lru);
		if (!pagevec_add(&freed_pvec, page)) {
			__pagevec_free(&freed_pvec);
			pagevec_reinit(&freed_pvec);
		}
	}

	pagevec_free(&freed_pvec);
}

/*
 * shrink_page_list() returns the number of reclaimed pages
 */
static unsigned long shrink_page_list(struct list_head *page_list,
				      struct zone *zone,
				      struct scan_control *sc)
{
	LIST_HEAD(ret_pages);
	LIST_HEAD(free_pages);
	int pgactivate = 0;
	unsigned long nr_dirty = 0;
	unsigned long nr_congested = 0;
	unsigned long nr_reclaimed = 0;

	cond_resched();

	while (!list_empty(page_list)) {
		enum page_references references;
		struct address_space *mapping;
		struct page *page;
		int may_enter_fs;

		cond_resched();

		page = lru_to_page(page_list);
		list_del(&page->lru);

		if (!trylock_page(page))
			goto keep;

		VM_BUG_ON(PageActive(page));
		VM_BUG_ON(page_zone(page) != zone);

		sc->nr_scanned++;

		if (unlikely(!page_evictable(page, NULL)))
			goto cull_mlocked;

		if (!sc->may_unmap && page_mapped(page))
			goto keep_locked;

		/* Double the slab pressure for mapped and swapcache pages */
		if (page_mapped(page) || PageSwapCache(page))
			sc->nr_scanned++;

		may_enter_fs = (sc->gfp_mask & __GFP_FS) ||
			(PageSwapCache(page) && (sc->gfp_mask & __GFP_IO));

		if (PageWriteback(page)) {
			/*
			 * Synchronous reclaim is performed in two passes,
			 * first an asynchronous pass over the list to
			 * start parallel writeback, and a second synchronous
			 * pass to wait for the IO to complete.  Wait here
			 * for any page for which writeback has already
			 * started.
			 */
			if ((sc->reclaim_mode & RECLAIM_MODE_SYNC) &&
			    may_enter_fs)
				wait_on_page_writeback(page);
			else {
				unlock_page(page);
				goto keep_lumpy;
			}
		}

		references = page_check_references(page, sc);
		switch (references) {
		case PAGEREF_ACTIVATE:
			goto activate_locked;
		case PAGEREF_KEEP:
			goto keep_locked;
		case PAGEREF_RECLAIM:
		case PAGEREF_RECLAIM_CLEAN:
			; /* try to reclaim the page below */
		}

		/*
		 * Anonymous process memory has backing store?
		 * Try to allocate it some swap space here.
		 */
		if (PageAnon(page) && !PageSwapCache(page)) {
			if (!(sc->gfp_mask & __GFP_IO))
				goto keep_locked;
			if (!add_to_swap(page))
				goto activate_locked;
			may_enter_fs = 1;
		}

		mapping = page_mapping(page);

		/*
		 * The page is mapped into the page tables of one or more
		 * processes. Try to unmap it here.
		 */
		if (page_mapped(page) && mapping) {
			switch (try_to_unmap(page, TTU_UNMAP)) {
			case SWAP_FAIL:
				goto activate_locked;
			case SWAP_AGAIN:
				goto keep_locked;
			case SWAP_MLOCK:
				goto cull_mlocked;
			case SWAP_SUCCESS:
				; /* try to free the page below */
			}
		}

		if (PageDirty(page)) {
			nr_dirty++;

			if (references == PAGEREF_RECLAIM_CLEAN)
				goto keep_locked;
			if (!may_enter_fs)
				goto keep_locked;
			if (!sc->may_writepage)
				goto keep_locked;

			/* Page is dirty, try to write it out here */
			switch (pageout(page, mapping, sc)) {
			case PAGE_KEEP:
				nr_congested++;
				goto keep_locked;
			case PAGE_ACTIVATE:
				goto activate_locked;
			case PAGE_SUCCESS:
				if (PageWriteback(page))
					goto keep_lumpy;
				if (PageDirty(page))
					goto keep;

				/*
				 * A synchronous write - probably a ramdisk.  Go
				 * ahead and try to reclaim the page.
				 */
				if (!trylock_page(page))
					goto keep;
				if (PageDirty(page) || PageWriteback(page))
					goto keep_locked;
				mapping = page_mapping(page);
			case PAGE_CLEAN:
				; /* try to free the page below */
			}
		}

		/*
		 * If the page has buffers, try to free the buffer mappings
		 * associated with this page. If we succeed we try to free
		 * the page as well.
		 *
		 * We do this even if the page is PageDirty().
		 * try_to_release_page() does not perform I/O, but it is
		 * possible for a page to have PageDirty set, but it is actually
		 * clean (all its buffers are clean).  This happens if the
		 * buffers were written out directly, with submit_bh(). ext3
		 * will do this, as well as the blockdev mapping.
		 * try_to_release_page() will discover that cleanness and will
		 * drop the buffers and mark the page clean - it can be freed.
		 *
		 * Rarely, pages can have buffers and no ->mapping.  These are
		 * the pages which were not successfully invalidated in
		 * truncate_complete_page().  We try to drop those buffers here
		 * and if that worked, and the page is no longer mapped into
		 * process address space (page_count == 1) it can be freed.
		 * Otherwise, leave the page on the LRU so it is swappable.
		 */
		if (page_has_private(page)) {
			if (!try_to_release_page(page, sc->gfp_mask))
				goto activate_locked;
			if (!mapping && page_count(page) == 1) {
				unlock_page(page);
				if (put_page_testzero(page))
					goto free_it;
				else {
					/*
					 * rare race with speculative reference.
					 * the speculative reference will free
					 * this page shortly, so we may
					 * increment nr_reclaimed here (and
					 * leave it off the LRU).
					 */
					nr_reclaimed++;
					continue;
				}
			}
		}

		if (!mapping || !__remove_mapping(mapping, page))
			goto keep_locked;

		/*
		 * At this point, we have no other references and there is
		 * no way to pick any more up (removed from LRU, removed
		 * from pagecache). Can use non-atomic bitops now (and
		 * we obviously don't have to worry about waking up a process
		 * waiting on the page lock, because there are no references.
		 */
		__clear_page_locked(page);
free_it:
		nr_reclaimed++;

		/*
		 * Is there need to periodically free_page_list? It would
		 * appear not as the counts should be low
		 */
		list_add(&page->lru, &free_pages);
		continue;

cull_mlocked:
		if (PageSwapCache(page))
			try_to_free_swap(page);
		unlock_page(page);
		putback_lru_page(page);
		reset_reclaim_mode(sc);
		continue;

activate_locked:
		/* Not a candidate for swapping, so reclaim swap space. */
		if (PageSwapCache(page) && vm_swap_full())
			try_to_free_swap(page);
		VM_BUG_ON(PageActive(page));
		SetPageActive(page);
		pgactivate++;
keep_locked:
		unlock_page(page);
keep:
		reset_reclaim_mode(sc);
keep_lumpy:
		list_add(&page->lru, &ret_pages);
		VM_BUG_ON(PageLRU(page) || PageUnevictable(page));
	}

	/*
	 * Tag a zone as congested if all the dirty pages encountered were
	 * backed by a congested BDI. In this case, reclaimers should just
	 * back off and wait for congestion to clear because further reclaim
	 * will encounter the same problem
	 */
	if (nr_dirty && nr_dirty == nr_congested && scanning_global_lru(sc))
		zone_set_flag(zone, ZONE_CONGESTED);

	free_page_list(&free_pages);

	list_splice(&ret_pages, page_list);
	count_vm_events(PGACTIVATE, pgactivate);
	return nr_reclaimed;
}

/*
 * Attempt to remove the specified page from its LRU.  Only take this page
 * if it is of the appropriate PageActive status.  Pages which are being
 * freed elsewhere are also ignored.
 *
 * page:	page to consider
 * mode:	one of the LRU isolation modes defined above
 *
 * returns 0 on success, -ve errno on failure.
 */
int __isolate_lru_page(struct page *page, int mode, int file)
{
	int ret = -EINVAL;

	/* Only take pages on the LRU. */
	if (!PageLRU(page))
		return ret;

	/*
	 * When checking the active state, we need to be sure we are
	 * dealing with comparible boolean values.  Take the logical not
	 * of each.
	 */
	if (mode != ISOLATE_BOTH && (!PageActive(page) != !mode))
		return ret;

	if (mode != ISOLATE_BOTH && page_is_file_cache(page) != file)
		return ret;

	/*
	 * When this function is being called for lumpy reclaim, we
	 * initially look into all LRU pages, active, inactive and
	 * unevictable; only give shrink_page_list evictable pages.
	 */
	if (PageUnevictable(page))
		return ret;

	ret = -EBUSY;

	if (likely(get_page_unless_zero(page))) {
		/*
		 * Be careful not to clear PageLRU until after we're
		 * sure the page is not being freed elsewhere -- the
		 * page release code relies on it.
		 */
		ClearPageLRU(page);
		ret = 0;
	}

	return ret;
}

/*
 * zone->lru_lock is heavily contended.  Some of the functions that
 * shrink the lists perform better by taking out a batch of pages
 * and working on them outside the LRU lock.
 *
 * For pagecache intensive workloads, this function is the hottest
 * spot in the kernel (apart from copy_*_user functions).
 *
 * Appropriate locks must be held before calling this function.
 *
 * @nr_to_scan:	The number of pages to look through on the list.
 * @src:	The LRU list to pull pages off.
 * @dst:	The temp list to put pages on to.
 * @scanned:	The number of pages that were scanned.
 * @order:	The caller's attempted allocation order
 * @mode:	One of the LRU isolation modes
 * @file:	True [1] if isolating file [!anon] pages
 *
 * returns how many pages were moved onto *@dst.
 */
static unsigned long isolate_lru_pages(unsigned long nr_to_scan,
		struct list_head *src, struct list_head *dst,
		unsigned long *scanned, int order, int mode, int file)
{
	unsigned long nr_taken = 0;
	unsigned long nr_lumpy_taken = 0;
	unsigned long nr_lumpy_dirty = 0;
	unsigned long nr_lumpy_failed = 0;
	unsigned long scan;

	for (scan = 0; scan < nr_to_scan && !list_empty(src); scan++) {
		struct page *page;
		unsigned long pfn;
		unsigned long end_pfn;
		unsigned long page_pfn;
		int zone_id;

		page = lru_to_page(src);
		prefetchw_prev_lru_page(page, src, flags);

		VM_BUG_ON(!PageLRU(page));

		switch (__isolate_lru_page(page, mode, file)) {
		case 0:
			list_move(&page->lru, dst);
			mem_cgroup_del_lru(page);
			nr_taken += hpage_nr_pages(page);
			break;

		case -EBUSY:
			/* else it is being freed elsewhere */
			list_move(&page->lru, src);
			mem_cgroup_rotate_lru_list(page, page_lru(page));
			continue;

		default:
			BUG();
		}

		if (!order)
			continue;

		/*
		 * Attempt to take all pages in the order aligned region
		 * surrounding the tag page.  Only take those pages of
		 * the same active state as that tag page.  We may safely
		 * round the target page pfn down to the requested order
		 * as the mem_map is guaranteed valid out to MAX_ORDER,
		 * where that page is in a different zone we will detect
		 * it from its zone id and abort this block scan.
		 */
		zone_id = page_zone_id(page);
		page_pfn = page_to_pfn(page);
		pfn = page_pfn & ~((1 << order) - 1);
		end_pfn = pfn + (1 << order);
		for (; pfn < end_pfn; pfn++) {
			struct page *cursor_page;

			/* The target page is in the block, ignore it. */
			if (unlikely(pfn == page_pfn))
				continue;

			/* Avoid holes within the zone. */
			if (unlikely(!pfn_valid_within(pfn)))
				break;

			cursor_page = pfn_to_page(pfn);

			/* Check that we have not crossed a zone boundary. */
			if (unlikely(page_zone_id(cursor_page) != zone_id))
				break;

			/*
			 * If we don't have enough swap space, reclaiming of
			 * anon page which don't already have a swap slot is
			 * pointless.
			 */
			if (nr_swap_pages <= 0 && PageAnon(cursor_page) &&
			    !PageSwapCache(cursor_page))
				break;

			if (__isolate_lru_page(cursor_page, mode, file) == 0) {
				list_move(&cursor_page->lru, dst);
				mem_cgroup_del_lru(cursor_page);
				nr_taken += hpage_nr_pages(page);
				nr_lumpy_taken++;
				if (PageDirty(cursor_page))
					nr_lumpy_dirty++;
				scan++;
			} else {
				/*
				 * Check if the page is freed already.
				 *
				 * We can't use page_count() as that
				 * requires compound_head and we don't
				 * have a pin on the page here. If a
				 * page is tail, we may or may not
				 * have isolated the head, so assume
				 * it's not free, it'd be tricky to
				 * track the head status without a
				 * page pin.
				 */
				if (!PageTail(cursor_page) &&
				    !atomic_read(&cursor_page->_count))
					continue;
				break;
			}
		}

		/* If we break out of the loop above, lumpy reclaim failed */
		if (pfn < end_pfn)
			nr_lumpy_failed++;
	}

	*scanned = scan;

	trace_mm_vmscan_lru_isolate(order,
			nr_to_scan, scan,
			nr_taken,
			nr_lumpy_taken, nr_lumpy_dirty, nr_lumpy_failed,
			mode);
	return nr_taken;
}

static unsigned long isolate_pages_global(unsigned long nr,
					struct list_head *dst,
					unsigned long *scanned, int order,
					int mode, struct zone *z,
					int active, int file)
{
	int lru = LRU_BASE;
	if (active)
		lru += LRU_ACTIVE;
	if (file)
		lru += LRU_FILE;
	return isolate_lru_pages(nr, &z->lru[lru].list, dst, scanned, order,
								mode, file);
}

/*
 * clear_active_flags() is a helper for shrink_active_list(), clearing
 * any active bits from the pages in the list.
 */
static unsigned long clear_active_flags(struct list_head *page_list,
					unsigned int *count)
{
	int nr_active = 0;
	int lru;
	struct page *page;

	list_for_each_entry(page, page_list, lru) {
		int numpages = hpage_nr_pages(page);
		lru = page_lru_base_type(page);
		if (PageActive(page)) {
			lru += LRU_ACTIVE;
			ClearPageActive(page);
			nr_active += numpages;
		}
		if (count)
			count[lru] += numpages;
	}

	return nr_active;
}

/**
 * isolate_lru_page - tries to isolate a page from its LRU list
 * @page: page to isolate from its LRU list
 *
 * Isolates a @page from an LRU list, clears PageLRU and adjusts the
 * vmstat statistic corresponding to whatever LRU list the page was on.
 *
 * Returns 0 if the page was removed from an LRU list.
 * Returns -EBUSY if the page was not on an LRU list.
 *
 * The returned page will have PageLRU() cleared.  If it was found on
 * the active list, it will have PageActive set.  If it was found on
 * the unevictable list, it will have the PageUnevictable bit set. That flag
 * may need to be cleared by the caller before letting the page go.
 *
 * The vmstat statistic corresponding to the list on which the page was
 * found will be decremented.
 *
 * Restrictions:
 * (1) Must be called with an elevated refcount on the page. This is a
 *     fundamentnal difference from isolate_lru_pages (which is called
 *     without a stable reference).
 * (2) the lru_lock must not be held.
 * (3) interrupts must be enabled.
 */
int isolate_lru_page(struct page *page)
{
	int ret = -EBUSY;

	VM_BUG_ON(!page_count(page));

	if (PageLRU(page)) {
		struct zone *zone = page_zone(page);

		spin_lock_irq(&zone->lru_lock);
		if (PageLRU(page)) {
			int lru = page_lru(page);
			ret = 0;
			get_page(page);
			ClearPageLRU(page);

			del_page_from_lru_list(zone, page, lru);
		}
		spin_unlock_irq(&zone->lru_lock);
	}
	return ret;
}

/*
 * Are there way too many processes in the direct reclaim path already?
 */
static int too_many_isolated(struct zone *zone, int file,
		struct scan_control *sc)
{
	unsigned long inactive, isolated;

	if (current_is_kswapd())
		return 0;

	if (!scanning_global_lru(sc))
		return 0;

	if (file) {
		inactive = zone_page_state(zone, NR_INACTIVE_FILE);
		isolated = zone_page_state(zone, NR_ISOLATED_FILE);
	} else {
		inactive = zone_page_state(zone, NR_INACTIVE_ANON);
		isolated = zone_page_state(zone, NR_ISOLATED_ANON);
	}

	return isolated > inactive;
}

/*
 * TODO: Try merging with migrations version of putback_lru_pages
 */
static noinline_for_stack void
putback_lru_pages(struct zone *zone, struct scan_control *sc,
				unsigned long nr_anon, unsigned long nr_file,
				struct list_head *page_list)
{
	struct page *page;
	struct pagevec pvec;
	struct zone_reclaim_stat *reclaim_stat = get_reclaim_stat(zone, sc);

	pagevec_init(&pvec, 1);

	/*
	 * Put back any unfreeable pages.
	 */
	spin_lock(&zone->lru_lock);
	while (!list_empty(page_list)) {
		int lru;
		page = lru_to_page(page_list);
		VM_BUG_ON(PageLRU(page));
		list_del(&page->lru);
		if (unlikely(!page_evictable(page, NULL))) {
			spin_unlock_irq(&zone->lru_lock);
			putback_lru_page(page);
			spin_lock_irq(&zone->lru_lock);
			continue;
		}
		SetPageLRU(page);
		lru = page_lru(page);
		add_page_to_lru_list(zone, page, lru);
		if (is_active_lru(lru)) {
			int file = is_file_lru(lru);
			int numpages = hpage_nr_pages(page);
			reclaim_stat->recent_rotated[file] += numpages;
		}
		if (!pagevec_add(&pvec, page)) {
			spin_unlock_irq(&zone->lru_lock);
			__pagevec_release(&pvec);
			spin_lock_irq(&zone->lru_lock);
		}
	}
	__mod_zone_page_state(zone, NR_ISOLATED_ANON, -nr_anon);
	__mod_zone_page_state(zone, NR_ISOLATED_FILE, -nr_file);

	spin_unlock_irq(&zone->lru_lock);
	pagevec_release(&pvec);
}

static noinline_for_stack void update_isolated_counts(struct zone *zone,
					struct scan_control *sc,
					unsigned long *nr_anon,
					unsigned long *nr_file,
					struct list_head *isolated_list)
{
	unsigned long nr_active;
	unsigned int count[NR_LRU_LISTS] = { 0, };
	struct zone_reclaim_stat *reclaim_stat = get_reclaim_stat(zone, sc);

	nr_active = clear_active_flags(isolated_list, count);
	__count_vm_events(PGDEACTIVATE, nr_active);

	__mod_zone_page_state(zone, NR_ACTIVE_FILE,
			      -count[LRU_ACTIVE_FILE]);
	__mod_zone_page_state(zone, NR_INACTIVE_FILE,
			      -count[LRU_INACTIVE_FILE]);
	__mod_zone_page_state(zone, NR_ACTIVE_ANON,
			      -count[LRU_ACTIVE_ANON]);
	__mod_zone_page_state(zone, NR_INACTIVE_ANON,
			      -count[LRU_INACTIVE_ANON]);

	*nr_anon = count[LRU_ACTIVE_ANON] + count[LRU_INACTIVE_ANON];
	*nr_file = count[LRU_ACTIVE_FILE] + count[LRU_INACTIVE_FILE];
	__mod_zone_page_state(zone, NR_ISOLATED_ANON, *nr_anon);
	__mod_zone_page_state(zone, NR_ISOLATED_FILE, *nr_file);

	reclaim_stat->recent_scanned[0] += *nr_anon;
	reclaim_stat->recent_scanned[1] += *nr_file;
}

/*
 * Returns true if the caller should wait to clean dirty/writeback pages.
 *
 * If we are direct reclaiming for contiguous pages and we do not reclaim
 * everything in the list, try again and wait for writeback IO to complete.
 * This will stall high-order allocations noticeably. Only do that when really
 * need to free the pages under high memory pressure.
 */
static inline bool should_reclaim_stall(unsigned long nr_taken,
					unsigned long nr_freed,
					int priority,
					struct scan_control *sc)
{
	int lumpy_stall_priority;

	/* kswapd should not stall on sync IO */
	if (current_is_kswapd())
		return false;

	/* Only stall on lumpy reclaim */
	if (sc->reclaim_mode & RECLAIM_MODE_SINGLE)
		return false;

	/* If we have relaimed everything on the isolated list, no stall */
	if (nr_freed == nr_taken)
		return false;

	/*
	 * For high-order allocations, there are two stall thresholds.
	 * High-cost allocations stall immediately where as lower
	 * order allocations such as stacks require the scanning
	 * priority to be much higher before stalling.
	 */
	if (sc->order > PAGE_ALLOC_COSTLY_ORDER)
		lumpy_stall_priority = DEF_PRIORITY;
	else
		lumpy_stall_priority = DEF_PRIORITY / 3;

	return priority <= lumpy_stall_priority;
}

/*
 * shrink_inactive_list() is a helper for shrink_zone().  It returns the number
 * of reclaimed pages
 */
static noinline_for_stack unsigned long
shrink_inactive_list(unsigned long nr_to_scan, struct zone *zone,
			struct scan_control *sc, int priority, int file)
{
	LIST_HEAD(page_list);
	unsigned long nr_scanned;
	unsigned long nr_reclaimed = 0;
	unsigned long nr_taken;
	unsigned long nr_anon;
	unsigned long nr_file;

	while (unlikely(too_many_isolated(zone, file, sc))) {
		congestion_wait(BLK_RW_ASYNC, HZ/10);

		/* We are about to die and free our memory. Return now. */
		if (fatal_signal_pending(current))
			return SWAP_CLUSTER_MAX;
	}

	set_reclaim_mode(priority, sc, false);
	lru_add_drain();
	spin_lock_irq(&zone->lru_lock);

	if (scanning_global_lru(sc)) {
		nr_taken = isolate_pages_global(nr_to_scan,
			&page_list, &nr_scanned, sc->order,
			sc->reclaim_mode & RECLAIM_MODE_LUMPYRECLAIM ?
					ISOLATE_BOTH : ISOLATE_INACTIVE,
			zone, 0, file);
		zone->pages_scanned += nr_scanned;
		if (current_is_kswapd())
			__count_zone_vm_events(PGSCAN_KSWAPD, zone,
					       nr_scanned);
		else
			__count_zone_vm_events(PGSCAN_DIRECT, zone,
					       nr_scanned);
	} else {
		nr_taken = mem_cgroup_isolate_pages(nr_to_scan,
			&page_list, &nr_scanned, sc->order,
			sc->reclaim_mode & RECLAIM_MODE_LUMPYRECLAIM ?
					ISOLATE_BOTH : ISOLATE_INACTIVE,
			zone, sc->mem_cgroup,
			0, file);
		/*
		 * mem_cgroup_isolate_pages() keeps track of
		 * scanned pages on its own.
		 */
	}

	if (nr_taken == 0) {
		spin_unlock_irq(&zone->lru_lock);
		return 0;
	}

	update_isolated_counts(zone, sc, &nr_anon, &nr_file, &page_list);

	spin_unlock_irq(&zone->lru_lock);

	nr_reclaimed = shrink_page_list(&page_list, zone, sc);

	/* Check if we should syncronously wait for writeback */
	if (should_reclaim_stall(nr_taken, nr_reclaimed, priority, sc)) {
		set_reclaim_mode(priority, sc, true);
		nr_reclaimed += shrink_page_list(&page_list, zone, sc);
	}

	local_irq_disable();
	if (current_is_kswapd())
		__count_vm_events(KSWAPD_STEAL, nr_reclaimed);
	__count_zone_vm_events(PGSTEAL, zone, nr_reclaimed);

	putback_lru_pages(zone, sc, nr_anon, nr_file, &page_list);

	trace_mm_vmscan_lru_shrink_inactive(zone->zone_pgdat->node_id,
		zone_idx(zone),
		nr_scanned, nr_reclaimed,
		priority,
		trace_shrink_flags(file, sc->reclaim_mode));
	return nr_reclaimed;
}

/*
 * This moves pages from the active list to the inactive list.
 *
 * We move them the other way if the page is referenced by one or more
 * processes, from rmap.
 *
 * If the pages are mostly unmapped, the processing is fast and it is
 * appropriate to hold zone->lru_lock across the whole operation.  But if
 * the pages are mapped, the processing is slow (page_referenced()) so we
 * should drop zone->lru_lock around each page.  It's impossible to balance
 * this, so instead we remove the pages from the LRU while processing them.
 * It is safe to rely on PG_active against the non-LRU pages in here because
 * nobody will play with that bit on a non-LRU page.
 *
 * The downside is that we have to touch page->_count against each page.
 * But we had to alter page->flags anyway.
 */

static void move_active_pages_to_lru(struct zone *zone,
				     struct list_head *list,
				     enum lru_list lru)
{
	unsigned long pgmoved = 0;
	struct pagevec pvec;
	struct page *page;

	pagevec_init(&pvec, 1);

	while (!list_empty(list)) {
		page = lru_to_page(list);

		VM_BUG_ON(PageLRU(page));
		SetPageLRU(page);

		list_move(&page->lru, &zone->lru[lru].list);
		mem_cgroup_add_lru_list(page, lru);
		pgmoved += hpage_nr_pages(page);

		if (!pagevec_add(&pvec, page) || list_empty(list)) {
			spin_unlock_irq(&zone->lru_lock);
			if (buffer_heads_over_limit)
				pagevec_strip(&pvec);
			__pagevec_release(&pvec);
			spin_lock_irq(&zone->lru_lock);
		}
	}
	__mod_zone_page_state(zone, NR_LRU_BASE + lru, pgmoved);
	if (!is_active_lru(lru))
		__count_vm_events(PGDEACTIVATE, pgmoved);
}

static void shrink_active_list(unsigned long nr_pages, struct zone *zone,
			struct scan_control *sc, int priority, int file)
{
	unsigned long nr_taken;
	unsigned long pgscanned;
	unsigned long vm_flags;
	LIST_HEAD(l_hold);	/* The pages which were snipped off */
	LIST_HEAD(l_active);
	LIST_HEAD(l_inactive);
	struct page *page;
	struct zone_reclaim_stat *reclaim_stat = get_reclaim_stat(zone, sc);
	unsigned long nr_rotated = 0;

	lru_add_drain();
	spin_lock_irq(&zone->lru_lock);
	if (scanning_global_lru(sc)) {
		nr_taken = isolate_pages_global(nr_pages, &l_hold,
						&pgscanned, sc->order,
						ISOLATE_ACTIVE, zone,
						1, file);
		zone->pages_scanned += pgscanned;
	} else {
		nr_taken = mem_cgroup_isolate_pages(nr_pages, &l_hold,
						&pgscanned, sc->order,
						ISOLATE_ACTIVE, zone,
						sc->mem_cgroup, 1, file);
		/*
		 * mem_cgroup_isolate_pages() keeps track of
		 * scanned pages on its own.
		 */
	}

	reclaim_stat->recent_scanned[file] += nr_taken;

	__count_zone_vm_events(PGREFILL, zone, pgscanned);
	if (file)
		__mod_zone_page_state(zone, NR_ACTIVE_FILE, -nr_taken);
	else
		__mod_zone_page_state(zone, NR_ACTIVE_ANON, -nr_taken);
	__mod_zone_page_state(zone, NR_ISOLATED_ANON + file, nr_taken);
	spin_unlock_irq(&zone->lru_lock);

	while (!list_empty(&l_hold)) {
		cond_resched();
		page = lru_to_page(&l_hold);
		list_del(&page->lru);

		if (unlikely(!page_evictable(page, NULL))) {
			putback_lru_page(page);
			continue;
		}

		if (page_referenced(page, 0, sc->mem_cgroup, &vm_flags)) {
			nr_rotated += hpage_nr_pages(page);
			/*
			 * Identify referenced, file-backed active pages and
			 * give them one more trip around the active list. So
			 * that executable code get better chances to stay in
			 * memory under moderate memory pressure.  Anon pages
			 * are not likely to be evicted by use-once streaming
			 * IO, plus JVM can create lots of anon VM_EXEC pages,
			 * so we ignore them here.
			 */
			if ((vm_flags & VM_EXEC) && page_is_file_cache(page)) {
				list_add(&page->lru, &l_active);
				continue;
			}
		}

		ClearPageActive(page);	/* we are de-activating */
		list_add(&page->lru, &l_inactive);
	}

	/*
	 * Move pages back to the lru list.
	 */
	spin_lock_irq(&zone->lru_lock);
	/*
	 * Count referenced pages from currently used mappings as rotated,
	 * even though only some of them are actually re-activated.  This
	 * helps balance scan pressure between file and anonymous pages in
	 * get_scan_ratio.
	 */
	reclaim_stat->recent_rotated[file] += nr_rotated;

	move_active_pages_to_lru(zone, &l_active,
						LRU_ACTIVE + file * LRU_FILE);
	move_active_pages_to_lru(zone, &l_inactive,
						LRU_BASE   + file * LRU_FILE);
	__mod_zone_page_state(zone, NR_ISOLATED_ANON + file, -nr_taken);
	spin_unlock_irq(&zone->lru_lock);
}

#ifdef CONFIG_SWAP
static int inactive_anon_is_low_global(struct zone *zone)
{
	unsigned long active, inactive;

	active = zone_page_state(zone, NR_ACTIVE_ANON);
	inactive = zone_page_state(zone, NR_INACTIVE_ANON);

	if (inactive * zone->inactive_ratio < active)
		return 1;

	return 0;
}

/**
 * inactive_anon_is_low - check if anonymous pages need to be deactivated
 * @zone: zone to check
 * @sc:   scan control of this context
 *
 * Returns true if the zone does not have enough inactive anon pages,
 * meaning some active anon pages need to be deactivated.
 */
static int inactive_anon_is_low(struct zone *zone, struct scan_control *sc)
{
	int low;

	/*
	 * If we don't have swap space, anonymous page deactivation
	 * is pointless.
	 */
	if (!total_swap_pages)
		return 0;

	if (scanning_global_lru(sc))
		low = inactive_anon_is_low_global(zone);
	else
		low = mem_cgroup_inactive_anon_is_low(sc->mem_cgroup);
	return low;
}
#else
static inline int inactive_anon_is_low(struct zone *zone,
					struct scan_control *sc)
{
	return 0;
}
#endif

static int inactive_file_is_low_global(struct zone *zone)
{
	unsigned long active, inactive;

	active = zone_page_state(zone, NR_ACTIVE_FILE);
	inactive = zone_page_state(zone, NR_INACTIVE_FILE);

	return (active > inactive);
}

/**
 * inactive_file_is_low - check if file pages need to be deactivated
 * @zone: zone to check
 * @sc:   scan control of this context
 *
 * When the system is doing streaming IO, memory pressure here
 * ensures that active file pages get deactivated, until more
 * than half of the file pages are on the inactive list.
 *
 * Once we get to that situation, protect the system's working
 * set from being evicted by disabling active file page aging.
 *
 * This uses a different ratio than the anonymous pages, because
 * the page cache uses a use-once replacement algorithm.
 */
static int inactive_file_is_low(struct zone *zone, struct scan_control *sc)
{
	int low;

	if (scanning_global_lru(sc))
		low = inactive_file_is_low_global(zone);
	else
		low = mem_cgroup_inactive_file_is_low(sc->mem_cgroup);
	return low;
}

static int inactive_list_is_low(struct zone *zone, struct scan_control *sc,
				int file)
{
	if (file)
		return inactive_file_is_low(zone, sc);
	else
		return inactive_anon_is_low(zone, sc);
}

static unsigned long shrink_list(enum lru_list lru, unsigned long nr_to_scan,
	struct zone *zone, struct scan_control *sc, int priority)
{
	int file = is_file_lru(lru);

	if (is_active_lru(lru)) {
		if (inactive_list_is_low(zone, sc, file))
		    shrink_active_list(nr_to_scan, zone, sc, priority, file);
		return 0;
	}

	return shrink_inactive_list(nr_to_scan, zone, sc, priority, file);
}

/*
 * Determine how aggressively the anon and file LRU lists should be
 * scanned.  The relative value of each set of LRU lists is determined
 * by looking at the fraction of the pages scanned we did rotate back
 * onto the active list instead of evict.
 *
 * nr[0] = anon pages to scan; nr[1] = file pages to scan
 */
static void get_scan_count(struct zone *zone, struct scan_control *sc,
					unsigned long *nr, int priority)
{
	unsigned long anon, file, free;
	unsigned long anon_prio, file_prio;
	unsigned long ap, fp;
	struct zone_reclaim_stat *reclaim_stat = get_reclaim_stat(zone, sc);
	u64 fraction[2], denominator;
	enum lru_list l;
	int noswap = 0;
	int force_scan = 0;


	anon  = zone_nr_lru_pages(zone, sc, LRU_ACTIVE_ANON) +
		zone_nr_lru_pages(zone, sc, LRU_INACTIVE_ANON);
	file  = zone_nr_lru_pages(zone, sc, LRU_ACTIVE_FILE) +
		zone_nr_lru_pages(zone, sc, LRU_INACTIVE_FILE);

	if (((anon + file) >> priority) < SWAP_CLUSTER_MAX) {
		/* kswapd does zone balancing and need to scan this zone */
		if (scanning_global_lru(sc) && current_is_kswapd())
			force_scan = 1;
		/* memcg may have small limit and need to avoid priority drop */
		if (!scanning_global_lru(sc))
			force_scan = 1;
	}

	/* If we have no swap space, do not bother scanning anon pages. */
	if (!sc->may_swap || (nr_swap_pages <= 0)) {
		noswap = 1;
		fraction[0] = 0;
		fraction[1] = 1;
		denominator = 1;
		goto out;
	}

	if (scanning_global_lru(sc)) {
		free  = zone_page_state(zone, NR_FREE_PAGES);
		/* If we have very few page cache pages,
		   force-scan anon pages. */
		if (unlikely(file + free <= high_wmark_pages(zone))) {
			fraction[0] = 1;
			fraction[1] = 0;
			denominator = 1;
			goto out;
		}
	}

	/*
	 * With swappiness at 100, anonymous and file have the same priority.
	 * This scanning priority is essentially the inverse of IO cost.
	 */
	anon_prio = sc->swappiness;
	file_prio = 200 - sc->swappiness;

	/*
	 * OK, so we have swap space and a fair amount of page cache
	 * pages.  We use the recently rotated / recently scanned
	 * ratios to determine how valuable each cache is.
	 *
	 * Because workloads change over time (and to avoid overflow)
	 * we keep these statistics as a floating average, which ends
	 * up weighing recent references more than old ones.
	 *
	 * anon in [0], file in [1]
	 */
	spin_lock_irq(&zone->lru_lock);
	if (unlikely(reclaim_stat->recent_scanned[0] > anon / 4)) {
		reclaim_stat->recent_scanned[0] /= 2;
		reclaim_stat->recent_rotated[0] /= 2;
	}

	if (unlikely(reclaim_stat->recent_scanned[1] > file / 4)) {
		reclaim_stat->recent_scanned[1] /= 2;
		reclaim_stat->recent_rotated[1] /= 2;
	}

	/*
	 * The amount of pressure on anon vs file pages is inversely
	 * proportional to the fraction of recently scanned pages on
	 * each list that were recently referenced and in active use.
	 */
	ap = (anon_prio + 1) * (reclaim_stat->recent_scanned[0] + 1);
	ap /= reclaim_stat->recent_rotated[0] + 1;

	fp = (file_prio + 1) * (reclaim_stat->recent_scanned[1] + 1);
	fp /= reclaim_stat->recent_rotated[1] + 1;
	spin_unlock_irq(&zone->lru_lock);

	fraction[0] = ap;
	fraction[1] = fp;
	denominator = ap + fp + 1;
out:
	for_each_evictable_lru(l) {
		int file = is_file_lru(l);
		unsigned long scan;

		scan = zone_nr_lru_pages(zone, sc, l);
		if (priority || noswap) {
			scan >>= priority;
			scan = div64_u64(scan * fraction[file], denominator);
		}

		/*
		 * If zone is small or memcg is small, nr[l] can be 0.
		 * This results no-scan on this priority and priority drop down.
		 * For global direct reclaim, it can visit next zone and tend
		 * not to have problems. For global kswapd, it's for zone
		 * balancing and it need to scan a small amounts. When using
		 * memcg, priority drop can cause big latency. So, it's better
		 * to scan small amount. See may_noscan above.
		 */
		if (!scan && force_scan) {
			if (file)
				scan = SWAP_CLUSTER_MAX;
			else if (!noswap)
				scan = SWAP_CLUSTER_MAX;
		}
		nr[l] = scan;
	}
}

/*
 * Reclaim/compaction depends on a number of pages being freed. To avoid
 * disruption to the system, a small number of order-0 pages continue to be
 * rotated and reclaimed in the normal fashion. However, by the time we get
 * back to the allocator and call try_to_compact_zone(), we ensure that
 * there are enough free pages for it to be likely successful
 */
static inline bool should_continue_reclaim(struct zone *zone,
					unsigned long nr_reclaimed,
					unsigned long nr_scanned,
					struct scan_control *sc)
{
	unsigned long pages_for_compaction;
	unsigned long inactive_lru_pages;

	/* If not in reclaim/compaction mode, stop */
	if (!(sc->reclaim_mode & RECLAIM_MODE_COMPACTION))
		return false;

	/* Consider stopping depending on scan and reclaim activity */
	if (sc->gfp_mask & __GFP_REPEAT) {
		/*
		 * For __GFP_REPEAT allocations, stop reclaiming if the
		 * full LRU list has been scanned and we are still failing
		 * to reclaim pages. This full LRU scan is potentially
		 * expensive but a __GFP_REPEAT caller really wants to succeed
		 */
		if (!nr_reclaimed && !nr_scanned)
			return false;
	} else {
		/*
		 * For non-__GFP_REPEAT allocations which can presumably
		 * fail without consequence, stop if we failed to reclaim
		 * any pages from the last SWAP_CLUSTER_MAX number of
		 * pages that were scanned. This will return to the
		 * caller faster at the risk reclaim/compaction and
		 * the resulting allocation attempt fails
		 */
		if (!nr_reclaimed)
			return false;
	}

	/*
	 * If we have not reclaimed enough pages for compaction and the
	 * inactive lists are large enough, continue reclaiming
	 */
	pages_for_compaction = (2UL << sc->order);
	inactive_lru_pages = zone_nr_lru_pages(zone, sc, LRU_INACTIVE_ANON) +
				zone_nr_lru_pages(zone, sc, LRU_INACTIVE_FILE);
	if (sc->nr_reclaimed < pages_for_compaction &&
			inactive_lru_pages > pages_for_compaction)
		return true;

	/* If compaction would go ahead or the allocation would succeed, stop */
	switch (compaction_suitable(zone, sc->order)) {
	case COMPACT_PARTIAL:
	case COMPACT_CONTINUE:
		return false;
	default:
		return true;
	}
}

/*
 * This is a basic per-zone page freer.  Used by both kswapd and direct reclaim.
 */
static void shrink_zone(int priority, struct zone *zone,
				struct scan_control *sc)
{
	unsigned long nr[NR_LRU_LISTS];
	unsigned long nr_to_scan;
	enum lru_list l;
	unsigned long nr_reclaimed, nr_scanned;
	unsigned long nr_to_reclaim = sc->nr_to_reclaim;

restart:
	nr_reclaimed = 0;
	nr_scanned = sc->nr_scanned;
	get_scan_count(zone, sc, nr, priority);

	while (nr[LRU_INACTIVE_ANON] || nr[LRU_ACTIVE_FILE] ||
					nr[LRU_INACTIVE_FILE]) {
		for_each_evictable_lru(l) {
			if (nr[l]) {
				nr_to_scan = min_t(unsigned long,
						   nr[l], SWAP_CLUSTER_MAX);
				nr[l] -= nr_to_scan;

				nr_reclaimed += shrink_list(l, nr_to_scan,
							    zone, sc, priority);
			}
		}
		/*
		 * On large memory systems, scan >> priority can become
		 * really large. This is fine for the starting priority;
		 * we want to put equal scanning pressure on each zone.
		 * However, if the VM has a harder time of freeing pages,
		 * with multiple processes reclaiming pages, the total
		 * freeing target can get unreasonably large.
		 */
		if (nr_reclaimed >= nr_to_reclaim && priority < DEF_PRIORITY)
			break;
	}
	sc->nr_reclaimed += nr_reclaimed;

	/*
	 * Even if we did not try to evict anon pages at all, we want to
	 * rebalance the anon lru active/inactive ratio.
	 */
	if (inactive_anon_is_low(zone, sc))
		shrink_active_list(SWAP_CLUSTER_MAX, zone, sc, priority, 0);

	/* reclaim/compaction might need reclaim to continue */
	if (should_continue_reclaim(zone, nr_reclaimed,
					sc->nr_scanned - nr_scanned, sc))
		goto restart;

	throttle_vm_writeout(sc->gfp_mask);
}

/*
 * This is the direct reclaim path, for page-allocating processes.  We only
 * try to reclaim pages from zones which will satisfy the caller's allocation
 * request.
 *
 * We reclaim from a zone even if that zone is over high_wmark_pages(zone).
 * Because:
 * a) The caller may be trying to free *extra* pages to satisfy a higher-order
 *    allocation or
 * b) The target zone may be at high_wmark_pages(zone) but the lower zones
 *    must go *over* high_wmark_pages(zone) to satisfy the `incremental min'
 *    zone defense algorithm.
 *
 * If a zone is deemed to be full of pinned pages then just give it a light
 * scan then give up on it.
 */
static void shrink_zones(int priority, struct zonelist *zonelist,
					struct scan_control *sc)
{
	struct zoneref *z;
	struct zone *zone;
	unsigned long nr_soft_reclaimed;
	unsigned long nr_soft_scanned;

	for_each_zone_zonelist_nodemask(zone, z, zonelist,
					gfp_zone(sc->gfp_mask), sc->nodemask) {
		if (!populated_zone(zone))
			continue;
		/*
		 * Take care memory controller reclaiming has small influence
		 * to global LRU.
		 */
		if (scanning_global_lru(sc)) {
			if (!cpuset_zone_allowed_hardwall(zone, GFP_KERNEL))
				continue;
			if (zone->all_unreclaimable && priority != DEF_PRIORITY)
				continue;	/* Let kswapd poll it */
			/*
			 * This steals pages from memory cgroups over softlimit
			 * and returns the number of reclaimed pages and
			 * scanned pages. This works for global memory pressure
			 * and balancing, not for a memcg's limit.
			 */
			nr_soft_scanned = 0;
			nr_soft_reclaimed = mem_cgroup_soft_limit_reclaim(zone,
						sc->order, sc->gfp_mask,
						&nr_soft_scanned);
			sc->nr_reclaimed += nr_soft_reclaimed;
			sc->nr_scanned += nr_soft_scanned;
			/* need some check for avoid more shrink_zone() */
		}

		shrink_zone(priority, zone, sc);
	}
}

static bool zone_reclaimable(struct zone *zone)
{
	return zone->pages_scanned < zone_reclaimable_pages(zone) * 6;
}

/* All zones in zonelist are unreclaimable? */
static bool all_unreclaimable(struct zonelist *zonelist,
		struct scan_control *sc)
{
	struct zoneref *z;
	struct zone *zone;

	for_each_zone_zonelist_nodemask(zone, z, zonelist,
			gfp_zone(sc->gfp_mask), sc->nodemask) {
		if (!populated_zone(zone))
			continue;
		if (!cpuset_zone_allowed_hardwall(zone, GFP_KERNEL))
			continue;
		if (!zone->all_unreclaimable)
			return false;
	}

	return true;
}

/*
 * This is the main entry point to direct page reclaim.
 *
 * If a full scan of the inactive list fails to free enough memory then we
 * are "out of memory" and something needs to be killed.
 *
 * If the caller is !__GFP_FS then the probability of a failure is reasonably
 * high - the zone may be full of dirty or under-writeback pages, which this
 * caller can't do much about.  We kick the writeback threads and take explicit
 * naps in the hope that some of these pages can be written.  But if the
 * allocating task holds filesystem locks which prevent writeout this might not
 * work, and the allocation attempt will fail.
 *
 * returns:	0, if no pages reclaimed
 * 		else, the number of pages reclaimed
 */
static unsigned long do_try_to_free_pages(struct zonelist *zonelist,
					struct scan_control *sc,
					struct shrink_control *shrink)
{
	int priority;
	unsigned long total_scanned = 0;
	struct reclaim_state *reclaim_state = current->reclaim_state;
	struct zoneref *z;
	struct zone *zone;
	unsigned long writeback_threshold;

	get_mems_allowed();
	delayacct_freepages_start();

	if (scanning_global_lru(sc))
		count_vm_event(ALLOCSTALL);

	for (priority = DEF_PRIORITY; priority >= 0; priority--) {
		sc->nr_scanned = 0;
		if (!priority)
			disable_swap_token(sc->mem_cgroup);
<<<<<<< HEAD
		total_scanned += shrink_zones(priority, zonelist, sc);
=======
		shrink_zones(priority, zonelist, sc);
>>>>>>> e55d4fa9
		/*
		 * Don't shrink slabs when reclaiming memory from
		 * over limit cgroups
		 */
		if (scanning_global_lru(sc)) {
			unsigned long lru_pages = 0;
			for_each_zone_zonelist(zone, z, zonelist,
					gfp_zone(sc->gfp_mask)) {
				if (!cpuset_zone_allowed_hardwall(zone, GFP_KERNEL))
					continue;

				lru_pages += zone_reclaimable_pages(zone);
			}

			shrink_slab(shrink, sc->nr_scanned, lru_pages);
			if (reclaim_state) {
				sc->nr_reclaimed += reclaim_state->reclaimed_slab;
				reclaim_state->reclaimed_slab = 0;
			}
		}
		total_scanned += sc->nr_scanned;
		if (sc->nr_reclaimed >= sc->nr_to_reclaim)
			goto out;

		/*
		 * Try to write back as many pages as we just scanned.  This
		 * tends to cause slow streaming writers to write data to the
		 * disk smoothly, at the dirtying rate, which is nice.   But
		 * that's undesirable in laptop mode, where we *want* lumpy
		 * writeout.  So in laptop mode, write out the whole world.
		 */
		writeback_threshold = sc->nr_to_reclaim + sc->nr_to_reclaim / 2;
		if (total_scanned > writeback_threshold) {
			wakeup_flusher_threads(laptop_mode ? 0 : total_scanned);
			sc->may_writepage = 1;
		}

		/* Take a nap, wait for some writeback to complete */
		if (!sc->hibernation_mode && sc->nr_scanned &&
		    priority < DEF_PRIORITY - 2) {
			struct zone *preferred_zone;

			first_zones_zonelist(zonelist, gfp_zone(sc->gfp_mask),
						&cpuset_current_mems_allowed,
						&preferred_zone);
			wait_iff_congested(preferred_zone, BLK_RW_ASYNC, HZ/10);
		}
	}

out:
	delayacct_freepages_end();
	put_mems_allowed();

	if (sc->nr_reclaimed)
		return sc->nr_reclaimed;

	/*
	 * As hibernation is going on, kswapd is freezed so that it can't mark
	 * the zone into all_unreclaimable. Thus bypassing all_unreclaimable
	 * check.
	 */
	if (oom_killer_disabled)
		return 0;

	/* top priority shrink_zones still had more to do? don't OOM, then */
	if (scanning_global_lru(sc) && !all_unreclaimable(zonelist, sc))
		return 1;

	return 0;
}

unsigned long try_to_free_pages(struct zonelist *zonelist, int order,
				gfp_t gfp_mask, nodemask_t *nodemask)
{
	unsigned long nr_reclaimed;
	struct scan_control sc = {
		.gfp_mask = gfp_mask,
		.may_writepage = !laptop_mode,
		.nr_to_reclaim = SWAP_CLUSTER_MAX,
		.may_unmap = 1,
		.may_swap = 1,
		.swappiness = vm_swappiness,
		.order = order,
		.mem_cgroup = NULL,
		.nodemask = nodemask,
	};
	struct shrink_control shrink = {
		.gfp_mask = sc.gfp_mask,
	};

	trace_mm_vmscan_direct_reclaim_begin(order,
				sc.may_writepage,
				gfp_mask);

	nr_reclaimed = do_try_to_free_pages(zonelist, &sc, &shrink);

	trace_mm_vmscan_direct_reclaim_end(nr_reclaimed);

	return nr_reclaimed;
}

#ifdef CONFIG_CGROUP_MEM_RES_CTLR

unsigned long mem_cgroup_shrink_node_zone(struct mem_cgroup *mem,
						gfp_t gfp_mask, bool noswap,
						unsigned int swappiness,
						struct zone *zone,
						unsigned long *nr_scanned)
{
	struct scan_control sc = {
		.nr_scanned = 0,
		.nr_to_reclaim = SWAP_CLUSTER_MAX,
		.may_writepage = !laptop_mode,
		.may_unmap = 1,
		.may_swap = !noswap,
		.swappiness = swappiness,
		.order = 0,
		.mem_cgroup = mem,
	};

	sc.gfp_mask = (gfp_mask & GFP_RECLAIM_MASK) |
			(GFP_HIGHUSER_MOVABLE & ~GFP_RECLAIM_MASK);

	trace_mm_vmscan_memcg_softlimit_reclaim_begin(0,
						      sc.may_writepage,
						      sc.gfp_mask);

	/*
	 * NOTE: Although we can get the priority field, using it
	 * here is not a good idea, since it limits the pages we can scan.
	 * if we don't reclaim here, the shrink_zone from balance_pgdat
	 * will pick up pages from other mem cgroup's as well. We hack
	 * the priority and make it zero.
	 */
	shrink_zone(0, zone, &sc);

	trace_mm_vmscan_memcg_softlimit_reclaim_end(sc.nr_reclaimed);

	*nr_scanned = sc.nr_scanned;
	return sc.nr_reclaimed;
}

unsigned long try_to_free_mem_cgroup_pages(struct mem_cgroup *mem_cont,
					   gfp_t gfp_mask,
					   bool noswap,
					   unsigned int swappiness)
{
	struct zonelist *zonelist;
	unsigned long nr_reclaimed;
	int nid;
	struct scan_control sc = {
		.may_writepage = !laptop_mode,
		.may_unmap = 1,
		.may_swap = !noswap,
		.nr_to_reclaim = SWAP_CLUSTER_MAX,
		.swappiness = swappiness,
		.order = 0,
		.mem_cgroup = mem_cont,
		.nodemask = NULL, /* we don't care the placement */
		.gfp_mask = (gfp_mask & GFP_RECLAIM_MASK) |
				(GFP_HIGHUSER_MOVABLE & ~GFP_RECLAIM_MASK),
	};
	struct shrink_control shrink = {
		.gfp_mask = sc.gfp_mask,
	};

	/*
	 * Unlike direct reclaim via alloc_pages(), memcg's reclaim doesn't
	 * take care of from where we get pages. So the node where we start the
	 * scan does not need to be the current node.
	 */
	nid = mem_cgroup_select_victim_node(mem_cont);

	zonelist = NODE_DATA(nid)->node_zonelists;

	trace_mm_vmscan_memcg_reclaim_begin(0,
					    sc.may_writepage,
					    sc.gfp_mask);

	nr_reclaimed = do_try_to_free_pages(zonelist, &sc, &shrink);

	trace_mm_vmscan_memcg_reclaim_end(nr_reclaimed);

	return nr_reclaimed;
}
#endif

/*
 * pgdat_balanced is used when checking if a node is balanced for high-order
 * allocations. Only zones that meet watermarks and are in a zone allowed
 * by the callers classzone_idx are added to balanced_pages. The total of
 * balanced pages must be at least 25% of the zones allowed by classzone_idx
 * for the node to be considered balanced. Forcing all zones to be balanced
 * for high orders can cause excessive reclaim when there are imbalanced zones.
 * The choice of 25% is due to
 *   o a 16M DMA zone that is balanced will not balance a zone on any
 *     reasonable sized machine
 *   o On all other machines, the top zone must be at least a reasonable
 *     percentage of the middle zones. For example, on 32-bit x86, highmem
 *     would need to be at least 256M for it to be balance a whole node.
 *     Similarly, on x86-64 the Normal zone would need to be at least 1G
 *     to balance a node on its own. These seemed like reasonable ratios.
 */
static bool pgdat_balanced(pg_data_t *pgdat, unsigned long balanced_pages,
						int classzone_idx)
{
	unsigned long present_pages = 0;
	int i;

	for (i = 0; i <= classzone_idx; i++)
		present_pages += pgdat->node_zones[i].present_pages;

	return balanced_pages > (present_pages >> 2);
}

/* is kswapd sleeping prematurely? */
static bool sleeping_prematurely(pg_data_t *pgdat, int order, long remaining,
					int classzone_idx)
{
	int i;
	unsigned long balanced = 0;
	bool all_zones_ok = true;

	/* If a direct reclaimer woke kswapd within HZ/10, it's premature */
	if (remaining)
		return true;

	/* Check the watermark levels */
	for (i = 0; i < pgdat->nr_zones; i++) {
		struct zone *zone = pgdat->node_zones + i;

		if (!populated_zone(zone))
			continue;

		/*
		 * balance_pgdat() skips over all_unreclaimable after
		 * DEF_PRIORITY. Effectively, it considers them balanced so
		 * they must be considered balanced here as well if kswapd
		 * is to sleep
		 */
		if (zone->all_unreclaimable) {
			balanced += zone->present_pages;
			continue;
		}

		if (!zone_watermark_ok_safe(zone, order, high_wmark_pages(zone),
							classzone_idx, 0))
			all_zones_ok = false;
		else
			balanced += zone->present_pages;
	}

	/*
	 * For high-order requests, the balanced zones must contain at least
	 * 25% of the nodes pages for kswapd to sleep. For order-0, all zones
	 * must be balanced
	 */
	if (order)
		return !pgdat_balanced(pgdat, balanced, classzone_idx);
	else
		return !all_zones_ok;
}

/*
 * For kswapd, balance_pgdat() will work across all this node's zones until
 * they are all at high_wmark_pages(zone).
 *
 * Returns the final order kswapd was reclaiming at
 *
 * There is special handling here for zones which are full of pinned pages.
 * This can happen if the pages are all mlocked, or if they are all used by
 * device drivers (say, ZONE_DMA).  Or if they are all in use by hugetlb.
 * What we do is to detect the case where all pages in the zone have been
 * scanned twice and there has been zero successful reclaim.  Mark the zone as
 * dead and from now on, only perform a short scan.  Basically we're polling
 * the zone for when the problem goes away.
 *
 * kswapd scans the zones in the highmem->normal->dma direction.  It skips
 * zones which have free_pages > high_wmark_pages(zone), but once a zone is
 * found to have free_pages <= high_wmark_pages(zone), we scan that zone and the
 * lower zones regardless of the number of free pages in the lower zones. This
 * interoperates with the page allocator fallback scheme to ensure that aging
 * of pages is balanced across the zones.
 */
static unsigned long balance_pgdat(pg_data_t *pgdat, int order,
							int *classzone_idx)
{
	int all_zones_ok;
	unsigned long balanced;
	int priority;
	int i;
	int end_zone = 0;	/* Inclusive.  0 = ZONE_DMA */
	unsigned long total_scanned;
	struct reclaim_state *reclaim_state = current->reclaim_state;
	unsigned long nr_soft_reclaimed;
	unsigned long nr_soft_scanned;
	struct scan_control sc = {
		.gfp_mask = GFP_KERNEL,
		.may_unmap = 1,
		.may_swap = 1,
		/*
		 * kswapd doesn't want to be bailed out while reclaim. because
		 * we want to put equal scanning pressure on each zone.
		 */
		.nr_to_reclaim = ULONG_MAX,
		.swappiness = vm_swappiness,
		.order = order,
		.mem_cgroup = NULL,
	};
	struct shrink_control shrink = {
		.gfp_mask = sc.gfp_mask,
	};
loop_again:
	total_scanned = 0;
	sc.nr_reclaimed = 0;
	sc.may_writepage = !laptop_mode;
	count_vm_event(PAGEOUTRUN);

	for (priority = DEF_PRIORITY; priority >= 0; priority--) {
		unsigned long lru_pages = 0;
		int has_under_min_watermark_zone = 0;

		/* The swap token gets in the way of swapout... */
		if (!priority)
			disable_swap_token(NULL);

		all_zones_ok = 1;
		balanced = 0;

		/*
		 * Scan in the highmem->dma direction for the highest
		 * zone which needs scanning
		 */
		for (i = pgdat->nr_zones - 1; i >= 0; i--) {
			struct zone *zone = pgdat->node_zones + i;

			if (!populated_zone(zone))
				continue;

			if (zone->all_unreclaimable && priority != DEF_PRIORITY)
				continue;

			/*
			 * Do some background aging of the anon list, to give
			 * pages a chance to be referenced before reclaiming.
			 */
			if (inactive_anon_is_low(zone, &sc))
				shrink_active_list(SWAP_CLUSTER_MAX, zone,
							&sc, priority, 0);

			if (!zone_watermark_ok_safe(zone, order,
					high_wmark_pages(zone), 0, 0)) {
				end_zone = i;
				*classzone_idx = i;
				break;
			}
		}
		if (i < 0)
			goto out;

		for (i = 0; i <= end_zone; i++) {
			struct zone *zone = pgdat->node_zones + i;

			lru_pages += zone_reclaimable_pages(zone);
		}

		/*
		 * Now scan the zone in the dma->highmem direction, stopping
		 * at the last zone which needs scanning.
		 *
		 * We do this because the page allocator works in the opposite
		 * direction.  This prevents the page allocator from allocating
		 * pages behind kswapd's direction of progress, which would
		 * cause too much scanning of the lower zones.
		 */
		for (i = 0; i <= end_zone; i++) {
			struct zone *zone = pgdat->node_zones + i;
			int nr_slab;
			unsigned long balance_gap;

			if (!populated_zone(zone))
				continue;

			if (zone->all_unreclaimable && priority != DEF_PRIORITY)
				continue;

			sc.nr_scanned = 0;

			nr_soft_scanned = 0;
			/*
			 * Call soft limit reclaim before calling shrink_zone.
			 */
			nr_soft_reclaimed = mem_cgroup_soft_limit_reclaim(zone,
							order, sc.gfp_mask,
							&nr_soft_scanned);
			sc.nr_reclaimed += nr_soft_reclaimed;
			total_scanned += nr_soft_scanned;

			/*
			 * We put equal pressure on every zone, unless
			 * one zone has way too many pages free
			 * already. The "too many pages" is defined
			 * as the high wmark plus a "gap" where the
			 * gap is either the low watermark or 1%
			 * of the zone, whichever is smaller.
			 */
			balance_gap = min(low_wmark_pages(zone),
				(zone->present_pages +
					KSWAPD_ZONE_BALANCE_GAP_RATIO-1) /
				KSWAPD_ZONE_BALANCE_GAP_RATIO);
			if (!zone_watermark_ok_safe(zone, order,
					high_wmark_pages(zone) + balance_gap,
					end_zone, 0))
				shrink_zone(priority, zone, &sc);
			reclaim_state->reclaimed_slab = 0;
			nr_slab = shrink_slab(&shrink, sc.nr_scanned, lru_pages);
			sc.nr_reclaimed += reclaim_state->reclaimed_slab;
			total_scanned += sc.nr_scanned;

			if (zone->all_unreclaimable)
				continue;
			if (nr_slab == 0 &&
			    !zone_reclaimable(zone))
				zone->all_unreclaimable = 1;
			/*
			 * If we've done a decent amount of scanning and
			 * the reclaim ratio is low, start doing writepage
			 * even in laptop mode
			 */
			if (total_scanned > SWAP_CLUSTER_MAX * 2 &&
			    total_scanned > sc.nr_reclaimed + sc.nr_reclaimed / 2)
				sc.may_writepage = 1;

			if (!zone_watermark_ok_safe(zone, order,
					high_wmark_pages(zone), end_zone, 0)) {
				all_zones_ok = 0;
				/*
				 * We are still under min water mark.  This
				 * means that we have a GFP_ATOMIC allocation
				 * failure risk. Hurry up!
				 */
				if (!zone_watermark_ok_safe(zone, order,
					    min_wmark_pages(zone), end_zone, 0))
					has_under_min_watermark_zone = 1;
			} else {
				/*
				 * If a zone reaches its high watermark,
				 * consider it to be no longer congested. It's
				 * possible there are dirty pages backed by
				 * congested BDIs but as pressure is relieved,
				 * spectulatively avoid congestion waits
				 */
				zone_clear_flag(zone, ZONE_CONGESTED);
				if (i <= *classzone_idx)
					balanced += zone->present_pages;
			}

		}
		if (all_zones_ok || (order && pgdat_balanced(pgdat, balanced, *classzone_idx)))
			break;		/* kswapd: all done */
		/*
		 * OK, kswapd is getting into trouble.  Take a nap, then take
		 * another pass across the zones.
		 */
		if (total_scanned && (priority < DEF_PRIORITY - 2)) {
			if (has_under_min_watermark_zone)
				count_vm_event(KSWAPD_SKIP_CONGESTION_WAIT);
			else
				congestion_wait(BLK_RW_ASYNC, HZ/10);
		}

		/*
		 * We do this so kswapd doesn't build up large priorities for
		 * example when it is freeing in parallel with allocators. It
		 * matches the direct reclaim path behaviour in terms of impact
		 * on zone->*_priority.
		 */
		if (sc.nr_reclaimed >= SWAP_CLUSTER_MAX)
			break;
	}
out:

	/*
	 * order-0: All zones must meet high watermark for a balanced node
	 * high-order: Balanced zones must make up at least 25% of the node
	 *             for the node to be balanced
	 */
	if (!(all_zones_ok || (order && pgdat_balanced(pgdat, balanced, *classzone_idx)))) {
		cond_resched();

		try_to_freeze();

		/*
		 * Fragmentation may mean that the system cannot be
		 * rebalanced for high-order allocations in all zones.
		 * At this point, if nr_reclaimed < SWAP_CLUSTER_MAX,
		 * it means the zones have been fully scanned and are still
		 * not balanced. For high-order allocations, there is
		 * little point trying all over again as kswapd may
		 * infinite loop.
		 *
		 * Instead, recheck all watermarks at order-0 as they
		 * are the most important. If watermarks are ok, kswapd will go
		 * back to sleep. High-order users can still perform direct
		 * reclaim if they wish.
		 */
		if (sc.nr_reclaimed < SWAP_CLUSTER_MAX)
			order = sc.order = 0;

		goto loop_again;
	}

	/*
	 * If kswapd was reclaiming at a higher order, it has the option of
	 * sleeping without all zones being balanced. Before it does, it must
	 * ensure that the watermarks for order-0 on *all* zones are met and
	 * that the congestion flags are cleared. The congestion flag must
	 * be cleared as kswapd is the only mechanism that clears the flag
	 * and it is potentially going to sleep here.
	 */
	if (order) {
		for (i = 0; i <= end_zone; i++) {
			struct zone *zone = pgdat->node_zones + i;

			if (!populated_zone(zone))
				continue;

			if (zone->all_unreclaimable && priority != DEF_PRIORITY)
				continue;

			/* Confirm the zone is balanced for order-0 */
			if (!zone_watermark_ok(zone, 0,
					high_wmark_pages(zone), 0, 0)) {
				order = sc.order = 0;
				goto loop_again;
			}

			/* If balanced, clear the congested flag */
			zone_clear_flag(zone, ZONE_CONGESTED);
		}
	}

	/*
	 * Return the order we were reclaiming at so sleeping_prematurely()
	 * makes a decision on the order we were last reclaiming at. However,
	 * if another caller entered the allocator slow path while kswapd
	 * was awake, order will remain at the higher level
	 */
	*classzone_idx = end_zone;
	return order;
}

static void kswapd_try_to_sleep(pg_data_t *pgdat, int order, int classzone_idx)
{
	long remaining = 0;
	DEFINE_WAIT(wait);

	if (freezing(current) || kthread_should_stop())
		return;

	prepare_to_wait(&pgdat->kswapd_wait, &wait, TASK_INTERRUPTIBLE);

	/* Try to sleep for a short interval */
	if (!sleeping_prematurely(pgdat, order, remaining, classzone_idx)) {
		remaining = schedule_timeout(HZ/10);
		finish_wait(&pgdat->kswapd_wait, &wait);
		prepare_to_wait(&pgdat->kswapd_wait, &wait, TASK_INTERRUPTIBLE);
	}

	/*
	 * After a short sleep, check if it was a premature sleep. If not, then
	 * go fully to sleep until explicitly woken up.
	 */
	if (!sleeping_prematurely(pgdat, order, remaining, classzone_idx)) {
		trace_mm_vmscan_kswapd_sleep(pgdat->node_id);

		/*
		 * vmstat counters are not perfectly accurate and the estimated
		 * value for counters such as NR_FREE_PAGES can deviate from the
		 * true value by nr_online_cpus * threshold. To avoid the zone
		 * watermarks being breached while under pressure, we reduce the
		 * per-cpu vmstat threshold while kswapd is awake and restore
		 * them before going back to sleep.
		 */
		set_pgdat_percpu_threshold(pgdat, calculate_normal_threshold);
		schedule();
		set_pgdat_percpu_threshold(pgdat, calculate_pressure_threshold);
	} else {
		if (remaining)
			count_vm_event(KSWAPD_LOW_WMARK_HIT_QUICKLY);
		else
			count_vm_event(KSWAPD_HIGH_WMARK_HIT_QUICKLY);
	}
	finish_wait(&pgdat->kswapd_wait, &wait);
}

/*
 * The background pageout daemon, started as a kernel thread
 * from the init process.
 *
 * This basically trickles out pages so that we have _some_
 * free memory available even if there is no other activity
 * that frees anything up. This is needed for things like routing
 * etc, where we otherwise might have all activity going on in
 * asynchronous contexts that cannot page things out.
 *
 * If there are applications that are active memory-allocators
 * (most normal use), this basically shouldn't matter.
 */
static int kswapd(void *p)
{
	unsigned long order;
	int classzone_idx;
	pg_data_t *pgdat = (pg_data_t*)p;
	struct task_struct *tsk = current;

	struct reclaim_state reclaim_state = {
		.reclaimed_slab = 0,
	};
	const struct cpumask *cpumask = cpumask_of_node(pgdat->node_id);

	lockdep_set_current_reclaim_state(GFP_KERNEL);

	if (!cpumask_empty(cpumask))
		set_cpus_allowed_ptr(tsk, cpumask);
	current->reclaim_state = &reclaim_state;

	/*
	 * Tell the memory management that we're a "memory allocator",
	 * and that if we need more memory we should get access to it
	 * regardless (see "__alloc_pages()"). "kswapd" should
	 * never get caught in the normal page freeing logic.
	 *
	 * (Kswapd normally doesn't need memory anyway, but sometimes
	 * you need a small amount of memory in order to be able to
	 * page out something else, and this flag essentially protects
	 * us from recursively trying to free more memory as we're
	 * trying to free the first piece of memory in the first place).
	 */
	tsk->flags |= PF_MEMALLOC | PF_SWAPWRITE | PF_KSWAPD;
	set_freezable();

	order = 0;
	classzone_idx = MAX_NR_ZONES - 1;
	for ( ; ; ) {
		unsigned long new_order;
		int new_classzone_idx;
		int ret;

		new_order = pgdat->kswapd_max_order;
		new_classzone_idx = pgdat->classzone_idx;
		pgdat->kswapd_max_order = 0;
		pgdat->classzone_idx = MAX_NR_ZONES - 1;
		if (order < new_order || classzone_idx > new_classzone_idx) {
			/*
			 * Don't sleep if someone wants a larger 'order'
			 * allocation or has tigher zone constraints
			 */
			order = new_order;
			classzone_idx = new_classzone_idx;
		} else {
			kswapd_try_to_sleep(pgdat, order, classzone_idx);
			order = pgdat->kswapd_max_order;
			classzone_idx = pgdat->classzone_idx;
			pgdat->kswapd_max_order = 0;
			pgdat->classzone_idx = MAX_NR_ZONES - 1;
		}

		ret = try_to_freeze();
		if (kthread_should_stop())
			break;

		/*
		 * We can speed up thawing tasks if we don't call balance_pgdat
		 * after returning from the refrigerator
		 */
		if (!ret) {
			trace_mm_vmscan_kswapd_wake(pgdat->node_id, order);
			order = balance_pgdat(pgdat, order, &classzone_idx);
		}
	}
	return 0;
}

/*
 * A zone is low on free memory, so wake its kswapd task to service it.
 */
void wakeup_kswapd(struct zone *zone, int order, enum zone_type classzone_idx)
{
	pg_data_t *pgdat;

	if (!populated_zone(zone))
		return;

	if (!cpuset_zone_allowed_hardwall(zone, GFP_KERNEL))
		return;
	pgdat = zone->zone_pgdat;
	if (pgdat->kswapd_max_order < order) {
		pgdat->kswapd_max_order = order;
		pgdat->classzone_idx = min(pgdat->classzone_idx, classzone_idx);
	}
	if (!waitqueue_active(&pgdat->kswapd_wait))
		return;
	if (zone_watermark_ok_safe(zone, order, low_wmark_pages(zone), 0, 0))
		return;

	trace_mm_vmscan_wakeup_kswapd(pgdat->node_id, zone_idx(zone), order);
	wake_up_interruptible(&pgdat->kswapd_wait);
}

/*
 * The reclaimable count would be mostly accurate.
 * The less reclaimable pages may be
 * - mlocked pages, which will be moved to unevictable list when encountered
 * - mapped pages, which may require several travels to be reclaimed
 * - dirty pages, which is not "instantly" reclaimable
 */
unsigned long global_reclaimable_pages(void)
{
	int nr;

	nr = global_page_state(NR_ACTIVE_FILE) +
	     global_page_state(NR_INACTIVE_FILE);

	if (nr_swap_pages > 0)
		nr += global_page_state(NR_ACTIVE_ANON) +
		      global_page_state(NR_INACTIVE_ANON);

	return nr;
}

unsigned long zone_reclaimable_pages(struct zone *zone)
{
	int nr;

	nr = zone_page_state(zone, NR_ACTIVE_FILE) +
	     zone_page_state(zone, NR_INACTIVE_FILE);

	if (nr_swap_pages > 0)
		nr += zone_page_state(zone, NR_ACTIVE_ANON) +
		      zone_page_state(zone, NR_INACTIVE_ANON);

	return nr;
}

#ifdef CONFIG_HIBERNATION
/*
 * Try to free `nr_to_reclaim' of memory, system-wide, and return the number of
 * freed pages.
 *
 * Rather than trying to age LRUs the aim is to preserve the overall
 * LRU order by reclaiming preferentially
 * inactive > active > active referenced > active mapped
 */
unsigned long shrink_all_memory(unsigned long nr_to_reclaim)
{
	struct reclaim_state reclaim_state;
	struct scan_control sc = {
		.gfp_mask = GFP_HIGHUSER_MOVABLE,
		.may_swap = 1,
		.may_unmap = 1,
		.may_writepage = 1,
		.nr_to_reclaim = nr_to_reclaim,
		.hibernation_mode = 1,
		.swappiness = vm_swappiness,
		.order = 0,
	};
	struct shrink_control shrink = {
		.gfp_mask = sc.gfp_mask,
	};
	struct zonelist *zonelist = node_zonelist(numa_node_id(), sc.gfp_mask);
	struct task_struct *p = current;
	unsigned long nr_reclaimed;

	p->flags |= PF_MEMALLOC;
	lockdep_set_current_reclaim_state(sc.gfp_mask);
	reclaim_state.reclaimed_slab = 0;
	p->reclaim_state = &reclaim_state;

	nr_reclaimed = do_try_to_free_pages(zonelist, &sc, &shrink);

	p->reclaim_state = NULL;
	lockdep_clear_current_reclaim_state();
	p->flags &= ~PF_MEMALLOC;

	return nr_reclaimed;
}
#endif /* CONFIG_HIBERNATION */

/* It's optimal to keep kswapds on the same CPUs as their memory, but
   not required for correctness.  So if the last cpu in a node goes
   away, we get changed to run anywhere: as the first one comes back,
   restore their cpu bindings. */
static int __devinit cpu_callback(struct notifier_block *nfb,
				  unsigned long action, void *hcpu)
{
	int nid;

	if (action == CPU_ONLINE || action == CPU_ONLINE_FROZEN) {
		for_each_node_state(nid, N_HIGH_MEMORY) {
			pg_data_t *pgdat = NODE_DATA(nid);
			const struct cpumask *mask;

			mask = cpumask_of_node(pgdat->node_id);

			if (cpumask_any_and(cpu_online_mask, mask) < nr_cpu_ids)
				/* One of our CPUs online: restore mask */
				set_cpus_allowed_ptr(pgdat->kswapd, mask);
		}
	}
	return NOTIFY_OK;
}

/*
 * This kswapd start function will be called by init and node-hot-add.
 * On node-hot-add, kswapd will moved to proper cpus if cpus are hot-added.
 */
int kswapd_run(int nid)
{
	pg_data_t *pgdat = NODE_DATA(nid);
	int ret = 0;

	if (pgdat->kswapd)
		return 0;

	pgdat->kswapd = kthread_run(kswapd, pgdat, "kswapd%d", nid);
	if (IS_ERR(pgdat->kswapd)) {
		/* failure at boot is fatal */
		BUG_ON(system_state == SYSTEM_BOOTING);
		printk("Failed to start kswapd on node %d\n",nid);
		ret = -1;
	}
	return ret;
}

/*
 * Called by memory hotplug when all memory in a node is offlined.
 */
void kswapd_stop(int nid)
{
	struct task_struct *kswapd = NODE_DATA(nid)->kswapd;

	if (kswapd)
		kthread_stop(kswapd);
}

static int __init kswapd_init(void)
{
	int nid;

	swap_setup();
	for_each_node_state(nid, N_HIGH_MEMORY)
 		kswapd_run(nid);
	hotcpu_notifier(cpu_callback, 0);
	return 0;
}

module_init(kswapd_init)

#ifdef CONFIG_NUMA
/*
 * Zone reclaim mode
 *
 * If non-zero call zone_reclaim when the number of free pages falls below
 * the watermarks.
 */
int zone_reclaim_mode __read_mostly;

#define RECLAIM_OFF 0
#define RECLAIM_ZONE (1<<0)	/* Run shrink_inactive_list on the zone */
#define RECLAIM_WRITE (1<<1)	/* Writeout pages during reclaim */
#define RECLAIM_SWAP (1<<2)	/* Swap pages out during reclaim */

/*
 * Priority for ZONE_RECLAIM. This determines the fraction of pages
 * of a node considered for each zone_reclaim. 4 scans 1/16th of
 * a zone.
 */
#define ZONE_RECLAIM_PRIORITY 4

/*
 * Percentage of pages in a zone that must be unmapped for zone_reclaim to
 * occur.
 */
int sysctl_min_unmapped_ratio = 1;

/*
 * If the number of slab pages in a zone grows beyond this percentage then
 * slab reclaim needs to occur.
 */
int sysctl_min_slab_ratio = 5;

static inline unsigned long zone_unmapped_file_pages(struct zone *zone)
{
	unsigned long file_mapped = zone_page_state(zone, NR_FILE_MAPPED);
	unsigned long file_lru = zone_page_state(zone, NR_INACTIVE_FILE) +
		zone_page_state(zone, NR_ACTIVE_FILE);

	/*
	 * It's possible for there to be more file mapped pages than
	 * accounted for by the pages on the file LRU lists because
	 * tmpfs pages accounted for as ANON can also be FILE_MAPPED
	 */
	return (file_lru > file_mapped) ? (file_lru - file_mapped) : 0;
}

/* Work out how many page cache pages we can reclaim in this reclaim_mode */
static long zone_pagecache_reclaimable(struct zone *zone)
{
	long nr_pagecache_reclaimable;
	long delta = 0;

	/*
	 * If RECLAIM_SWAP is set, then all file pages are considered
	 * potentially reclaimable. Otherwise, we have to worry about
	 * pages like swapcache and zone_unmapped_file_pages() provides
	 * a better estimate
	 */
	if (zone_reclaim_mode & RECLAIM_SWAP)
		nr_pagecache_reclaimable = zone_page_state(zone, NR_FILE_PAGES);
	else
		nr_pagecache_reclaimable = zone_unmapped_file_pages(zone);

	/* If we can't clean pages, remove dirty pages from consideration */
	if (!(zone_reclaim_mode & RECLAIM_WRITE))
		delta += zone_page_state(zone, NR_FILE_DIRTY);

	/* Watch for any possible underflows due to delta */
	if (unlikely(delta > nr_pagecache_reclaimable))
		delta = nr_pagecache_reclaimable;

	return nr_pagecache_reclaimable - delta;
}

/*
 * Try to free up some pages from this zone through reclaim.
 */
static int __zone_reclaim(struct zone *zone, gfp_t gfp_mask, unsigned int order)
{
	/* Minimum pages needed in order to stay on node */
	const unsigned long nr_pages = 1 << order;
	struct task_struct *p = current;
	struct reclaim_state reclaim_state;
	int priority;
	struct scan_control sc = {
		.may_writepage = !!(zone_reclaim_mode & RECLAIM_WRITE),
		.may_unmap = !!(zone_reclaim_mode & RECLAIM_SWAP),
		.may_swap = 1,
		.nr_to_reclaim = max_t(unsigned long, nr_pages,
				       SWAP_CLUSTER_MAX),
		.gfp_mask = gfp_mask,
		.swappiness = vm_swappiness,
		.order = order,
	};
	struct shrink_control shrink = {
		.gfp_mask = sc.gfp_mask,
	};
	unsigned long nr_slab_pages0, nr_slab_pages1;

	cond_resched();
	/*
	 * We need to be able to allocate from the reserves for RECLAIM_SWAP
	 * and we also need to be able to write out pages for RECLAIM_WRITE
	 * and RECLAIM_SWAP.
	 */
	p->flags |= PF_MEMALLOC | PF_SWAPWRITE;
	lockdep_set_current_reclaim_state(gfp_mask);
	reclaim_state.reclaimed_slab = 0;
	p->reclaim_state = &reclaim_state;

	if (zone_pagecache_reclaimable(zone) > zone->min_unmapped_pages) {
		/*
		 * Free memory by calling shrink zone with increasing
		 * priorities until we have enough memory freed.
		 */
		priority = ZONE_RECLAIM_PRIORITY;
		do {
			shrink_zone(priority, zone, &sc);
			priority--;
		} while (priority >= 0 && sc.nr_reclaimed < nr_pages);
	}

	nr_slab_pages0 = zone_page_state(zone, NR_SLAB_RECLAIMABLE);
	if (nr_slab_pages0 > zone->min_slab_pages) {
		/*
		 * shrink_slab() does not currently allow us to determine how
		 * many pages were freed in this zone. So we take the current
		 * number of slab pages and shake the slab until it is reduced
		 * by the same nr_pages that we used for reclaiming unmapped
		 * pages.
		 *
		 * Note that shrink_slab will free memory on all zones and may
		 * take a long time.
		 */
		for (;;) {
			unsigned long lru_pages = zone_reclaimable_pages(zone);

			/* No reclaimable slab or very low memory pressure */
			if (!shrink_slab(&shrink, sc.nr_scanned, lru_pages))
				break;

			/* Freed enough memory */
			nr_slab_pages1 = zone_page_state(zone,
							NR_SLAB_RECLAIMABLE);
			if (nr_slab_pages1 + nr_pages <= nr_slab_pages0)
				break;
		}

		/*
		 * Update nr_reclaimed by the number of slab pages we
		 * reclaimed from this zone.
		 */
		nr_slab_pages1 = zone_page_state(zone, NR_SLAB_RECLAIMABLE);
		if (nr_slab_pages1 < nr_slab_pages0)
			sc.nr_reclaimed += nr_slab_pages0 - nr_slab_pages1;
	}

	p->reclaim_state = NULL;
	current->flags &= ~(PF_MEMALLOC | PF_SWAPWRITE);
	lockdep_clear_current_reclaim_state();
	return sc.nr_reclaimed >= nr_pages;
}

int zone_reclaim(struct zone *zone, gfp_t gfp_mask, unsigned int order)
{
	int node_id;
	int ret;

	/*
	 * Zone reclaim reclaims unmapped file backed pages and
	 * slab pages if we are over the defined limits.
	 *
	 * A small portion of unmapped file backed pages is needed for
	 * file I/O otherwise pages read by file I/O will be immediately
	 * thrown out if the zone is overallocated. So we do not reclaim
	 * if less than a specified percentage of the zone is used by
	 * unmapped file backed pages.
	 */
	if (zone_pagecache_reclaimable(zone) <= zone->min_unmapped_pages &&
	    zone_page_state(zone, NR_SLAB_RECLAIMABLE) <= zone->min_slab_pages)
		return ZONE_RECLAIM_FULL;

	if (zone->all_unreclaimable)
		return ZONE_RECLAIM_FULL;

	/*
	 * Do not scan if the allocation should not be delayed.
	 */
	if (!(gfp_mask & __GFP_WAIT) || (current->flags & PF_MEMALLOC))
		return ZONE_RECLAIM_NOSCAN;

	/*
	 * Only run zone reclaim on the local zone or on zones that do not
	 * have associated processors. This will favor the local processor
	 * over remote processors and spread off node memory allocations
	 * as wide as possible.
	 */
	node_id = zone_to_nid(zone);
	if (node_state(node_id, N_CPU) && node_id != numa_node_id())
		return ZONE_RECLAIM_NOSCAN;

	if (zone_test_and_set_flag(zone, ZONE_RECLAIM_LOCKED))
		return ZONE_RECLAIM_NOSCAN;

	ret = __zone_reclaim(zone, gfp_mask, order);
	zone_clear_flag(zone, ZONE_RECLAIM_LOCKED);

	if (!ret)
		count_vm_event(PGSCAN_ZONE_RECLAIM_FAILED);

	return ret;
}
#endif

/*
 * page_evictable - test whether a page is evictable
 * @page: the page to test
 * @vma: the VMA in which the page is or will be mapped, may be NULL
 *
 * Test whether page is evictable--i.e., should be placed on active/inactive
 * lists vs unevictable list.  The vma argument is !NULL when called from the
 * fault path to determine how to instantate a new page.
 *
 * Reasons page might not be evictable:
 * (1) page's mapping marked unevictable
 * (2) page is part of an mlocked VMA
 *
 */
int page_evictable(struct page *page, struct vm_area_struct *vma)
{

	if (mapping_unevictable(page_mapping(page)))
		return 0;

	if (PageMlocked(page) || (vma && is_mlocked_vma(vma, page)))
		return 0;

	return 1;
}

/**
 * check_move_unevictable_page - check page for evictability and move to appropriate zone lru list
 * @page: page to check evictability and move to appropriate lru list
 * @zone: zone page is in
 *
 * Checks a page for evictability and moves the page to the appropriate
 * zone lru list.
 *
 * Restrictions: zone->lru_lock must be held, page must be on LRU and must
 * have PageUnevictable set.
 */
static void check_move_unevictable_page(struct page *page, struct zone *zone)
{
	VM_BUG_ON(PageActive(page));

retry:
	ClearPageUnevictable(page);
	if (page_evictable(page, NULL)) {
		enum lru_list l = page_lru_base_type(page);

		__dec_zone_state(zone, NR_UNEVICTABLE);
		list_move(&page->lru, &zone->lru[l].list);
		mem_cgroup_move_lists(page, LRU_UNEVICTABLE, l);
		__inc_zone_state(zone, NR_INACTIVE_ANON + l);
		__count_vm_event(UNEVICTABLE_PGRESCUED);
	} else {
		/*
		 * rotate unevictable list
		 */
		SetPageUnevictable(page);
		list_move(&page->lru, &zone->lru[LRU_UNEVICTABLE].list);
		mem_cgroup_rotate_lru_list(page, LRU_UNEVICTABLE);
		if (page_evictable(page, NULL))
			goto retry;
	}
}

/**
 * scan_mapping_unevictable_pages - scan an address space for evictable pages
 * @mapping: struct address_space to scan for evictable pages
 *
 * Scan all pages in mapping.  Check unevictable pages for
 * evictability and move them to the appropriate zone lru list.
 */
void scan_mapping_unevictable_pages(struct address_space *mapping)
{
	pgoff_t next = 0;
	pgoff_t end   = (i_size_read(mapping->host) + PAGE_CACHE_SIZE - 1) >>
			 PAGE_CACHE_SHIFT;
	struct zone *zone;
	struct pagevec pvec;

	if (mapping->nrpages == 0)
		return;

	pagevec_init(&pvec, 0);
	while (next < end &&
		pagevec_lookup(&pvec, mapping, next, PAGEVEC_SIZE)) {
		int i;
		int pg_scanned = 0;

		zone = NULL;

		for (i = 0; i < pagevec_count(&pvec); i++) {
			struct page *page = pvec.pages[i];
			pgoff_t page_index = page->index;
			struct zone *pagezone = page_zone(page);

			pg_scanned++;
			if (page_index > next)
				next = page_index;
			next++;

			if (pagezone != zone) {
				if (zone)
					spin_unlock_irq(&zone->lru_lock);
				zone = pagezone;
				spin_lock_irq(&zone->lru_lock);
			}

			if (PageLRU(page) && PageUnevictable(page))
				check_move_unevictable_page(page, zone);
		}
		if (zone)
			spin_unlock_irq(&zone->lru_lock);
		pagevec_release(&pvec);

		count_vm_events(UNEVICTABLE_PGSCANNED, pg_scanned);
	}

}

/**
 * scan_zone_unevictable_pages - check unevictable list for evictable pages
 * @zone - zone of which to scan the unevictable list
 *
 * Scan @zone's unevictable LRU lists to check for pages that have become
 * evictable.  Move those that have to @zone's inactive list where they
 * become candidates for reclaim, unless shrink_inactive_zone() decides
 * to reactivate them.  Pages that are still unevictable are rotated
 * back onto @zone's unevictable list.
 */
#define SCAN_UNEVICTABLE_BATCH_SIZE 16UL /* arbitrary lock hold batch size */
static void scan_zone_unevictable_pages(struct zone *zone)
{
	struct list_head *l_unevictable = &zone->lru[LRU_UNEVICTABLE].list;
	unsigned long scan;
	unsigned long nr_to_scan = zone_page_state(zone, NR_UNEVICTABLE);

	while (nr_to_scan > 0) {
		unsigned long batch_size = min(nr_to_scan,
						SCAN_UNEVICTABLE_BATCH_SIZE);

		spin_lock_irq(&zone->lru_lock);
		for (scan = 0;  scan < batch_size; scan++) {
			struct page *page = lru_to_page(l_unevictable);

			if (!trylock_page(page))
				continue;

			prefetchw_prev_lru_page(page, l_unevictable, flags);

			if (likely(PageLRU(page) && PageUnevictable(page)))
				check_move_unevictable_page(page, zone);

			unlock_page(page);
		}
		spin_unlock_irq(&zone->lru_lock);

		nr_to_scan -= batch_size;
	}
}


/**
 * scan_all_zones_unevictable_pages - scan all unevictable lists for evictable pages
 *
 * A really big hammer:  scan all zones' unevictable LRU lists to check for
 * pages that have become evictable.  Move those back to the zones'
 * inactive list where they become candidates for reclaim.
 * This occurs when, e.g., we have unswappable pages on the unevictable lists,
 * and we add swap to the system.  As such, it runs in the context of a task
 * that has possibly/probably made some previously unevictable pages
 * evictable.
 */
static void scan_all_zones_unevictable_pages(void)
{
	struct zone *zone;

	for_each_zone(zone) {
		scan_zone_unevictable_pages(zone);
	}
}

/*
 * scan_unevictable_pages [vm] sysctl handler.  On demand re-scan of
 * all nodes' unevictable lists for evictable pages
 */
unsigned long scan_unevictable_pages;

int scan_unevictable_handler(struct ctl_table *table, int write,
			   void __user *buffer,
			   size_t *length, loff_t *ppos)
{
	proc_doulongvec_minmax(table, write, buffer, length, ppos);

	if (write && *(unsigned long *)table->data)
		scan_all_zones_unevictable_pages();

	scan_unevictable_pages = 0;
	return 0;
}

#ifdef CONFIG_NUMA
/*
 * per node 'scan_unevictable_pages' attribute.  On demand re-scan of
 * a specified node's per zone unevictable lists for evictable pages.
 */

static ssize_t read_scan_unevictable_node(struct sys_device *dev,
					  struct sysdev_attribute *attr,
					  char *buf)
{
	return sprintf(buf, "0\n");	/* always zero; should fit... */
}

static ssize_t write_scan_unevictable_node(struct sys_device *dev,
					   struct sysdev_attribute *attr,
					const char *buf, size_t count)
{
	struct zone *node_zones = NODE_DATA(dev->id)->node_zones;
	struct zone *zone;
	unsigned long res;
	unsigned long req = strict_strtoul(buf, 10, &res);

	if (!req)
		return 1;	/* zero is no-op */

	for (zone = node_zones; zone - node_zones < MAX_NR_ZONES; ++zone) {
		if (!populated_zone(zone))
			continue;
		scan_zone_unevictable_pages(zone);
	}
	return 1;
}


static SYSDEV_ATTR(scan_unevictable_pages, S_IRUGO | S_IWUSR,
			read_scan_unevictable_node,
			write_scan_unevictable_node);

int scan_unevictable_register_node(struct node *node)
{
	return sysdev_create_file(&node->sysdev, &attr_scan_unevictable_pages);
}

void scan_unevictable_unregister_node(struct node *node)
{
	sysdev_remove_file(&node->sysdev, &attr_scan_unevictable_pages);
}
#endif<|MERGE_RESOLUTION|>--- conflicted
+++ resolved
@@ -2097,11 +2097,7 @@
 		sc->nr_scanned = 0;
 		if (!priority)
 			disable_swap_token(sc->mem_cgroup);
-<<<<<<< HEAD
-		total_scanned += shrink_zones(priority, zonelist, sc);
-=======
 		shrink_zones(priority, zonelist, sc);
->>>>>>> e55d4fa9
 		/*
 		 * Don't shrink slabs when reclaiming memory from
 		 * over limit cgroups
