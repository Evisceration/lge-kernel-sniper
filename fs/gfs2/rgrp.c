/*
 * Copyright (C) Sistina Software, Inc.  1997-2003 All rights reserved.
 * Copyright (C) 2004-2008 Red Hat, Inc.  All rights reserved.
 *
 * This copyrighted material is made available to anyone wishing to use,
 * modify, copy, or redistribute it subject to the terms and conditions
 * of the GNU General Public License version 2.
 */

#include <linux/slab.h>
#include <linux/spinlock.h>
#include <linux/completion.h>
#include <linux/buffer_head.h>
#include <linux/fs.h>
#include <linux/gfs2_ondisk.h>
#include <linux/prefetch.h>
#include <linux/blkdev.h>

#include "gfs2.h"
#include "incore.h"
#include "glock.h"
#include "glops.h"
#include "lops.h"
#include "meta_io.h"
#include "quota.h"
#include "rgrp.h"
#include "super.h"
#include "trans.h"
#include "util.h"
#include "log.h"
#include "inode.h"
#include "trace_gfs2.h"

#define BFITNOENT ((u32)~0)
#define NO_BLOCK ((u64)~0)

#if BITS_PER_LONG == 32
#define LBITMASK   (0x55555555UL)
#define LBITSKIP55 (0x55555555UL)
#define LBITSKIP00 (0x00000000UL)
#else
#define LBITMASK   (0x5555555555555555UL)
#define LBITSKIP55 (0x5555555555555555UL)
#define LBITSKIP00 (0x0000000000000000UL)
#endif

/*
 * These routines are used by the resource group routines (rgrp.c)
 * to keep track of block allocation.  Each block is represented by two
 * bits.  So, each byte represents GFS2_NBBY (i.e. 4) blocks.
 *
 * 0 = Free
 * 1 = Used (not metadata)
 * 2 = Unlinked (still in use) inode
 * 3 = Used (metadata)
 */

static const char valid_change[16] = {
	        /* current */
	/* n */ 0, 1, 1, 1,
	/* e */ 1, 0, 0, 0,
	/* w */ 0, 0, 0, 1,
	        1, 0, 0, 0
};

static u32 rgblk_search(struct gfs2_rgrpd *rgd, u32 goal,
                        unsigned char old_state, unsigned char new_state,
			unsigned int *n);

/**
 * gfs2_setbit - Set a bit in the bitmaps
 * @buffer: the buffer that holds the bitmaps
 * @buflen: the length (in bytes) of the buffer
 * @block: the block to set
 * @new_state: the new state of the block
 *
 */

static inline void gfs2_setbit(struct gfs2_rgrpd *rgd, unsigned char *buf1,
			       unsigned char *buf2, unsigned int offset,
			       struct gfs2_bitmap *bi, u32 block,
			       unsigned char new_state)
{
	unsigned char *byte1, *byte2, *end, cur_state;
	unsigned int buflen = bi->bi_len;
	const unsigned int bit = (block % GFS2_NBBY) * GFS2_BIT_SIZE;

	byte1 = buf1 + offset + (block / GFS2_NBBY);
	end = buf1 + offset + buflen;

	BUG_ON(byte1 >= end);

	cur_state = (*byte1 >> bit) & GFS2_BIT_MASK;

	if (unlikely(!valid_change[new_state * 4 + cur_state])) {
		printk(KERN_WARNING "GFS2: buf_blk = 0x%llx old_state=%d, "
		       "new_state=%d\n",
		       (unsigned long long)block, cur_state, new_state);
		printk(KERN_WARNING "GFS2: rgrp=0x%llx bi_start=0x%lx\n",
		       (unsigned long long)rgd->rd_addr,
		       (unsigned long)bi->bi_start);
		printk(KERN_WARNING "GFS2: bi_offset=0x%lx bi_len=0x%lx\n",
		       (unsigned long)bi->bi_offset,
		       (unsigned long)bi->bi_len);
		dump_stack();
		gfs2_consist_rgrpd(rgd);
		return;
	}
	*byte1 ^= (cur_state ^ new_state) << bit;

	if (buf2) {
		byte2 = buf2 + offset + (block / GFS2_NBBY);
		cur_state = (*byte2 >> bit) & GFS2_BIT_MASK;
		*byte2 ^= (cur_state ^ new_state) << bit;
	}
}

/**
 * gfs2_testbit - test a bit in the bitmaps
 * @buffer: the buffer that holds the bitmaps
 * @buflen: the length (in bytes) of the buffer
 * @block: the block to read
 *
 */

static inline unsigned char gfs2_testbit(struct gfs2_rgrpd *rgd,
					 const unsigned char *buffer,
					 unsigned int buflen, u32 block)
{
	const unsigned char *byte, *end;
	unsigned char cur_state;
	unsigned int bit;

	byte = buffer + (block / GFS2_NBBY);
	bit = (block % GFS2_NBBY) * GFS2_BIT_SIZE;
	end = buffer + buflen;

	gfs2_assert(rgd->rd_sbd, byte < end);

	cur_state = (*byte >> bit) & GFS2_BIT_MASK;

	return cur_state;
}

/**
 * gfs2_bit_search
 * @ptr: Pointer to bitmap data
 * @mask: Mask to use (normally 0x55555.... but adjusted for search start)
 * @state: The state we are searching for
 *
 * We xor the bitmap data with a patter which is the bitwise opposite
 * of what we are looking for, this gives rise to a pattern of ones
 * wherever there is a match. Since we have two bits per entry, we
 * take this pattern, shift it down by one place and then and it with
 * the original. All the even bit positions (0,2,4, etc) then represent
 * successful matches, so we mask with 0x55555..... to remove the unwanted
 * odd bit positions.
 *
 * This allows searching of a whole u64 at once (32 blocks) with a
 * single test (on 64 bit arches).
 */

static inline u64 gfs2_bit_search(const __le64 *ptr, u64 mask, u8 state)
{
	u64 tmp;
	static const u64 search[] = {
		[0] = 0xffffffffffffffffULL,
		[1] = 0xaaaaaaaaaaaaaaaaULL,
		[2] = 0x5555555555555555ULL,
		[3] = 0x0000000000000000ULL,
	};
	tmp = le64_to_cpu(*ptr) ^ search[state];
	tmp &= (tmp >> 1);
	tmp &= mask;
	return tmp;
}

/**
 * gfs2_bitfit - Search an rgrp's bitmap buffer to find a bit-pair representing
 *       a block in a given allocation state.
 * @buffer: the buffer that holds the bitmaps
 * @len: the length (in bytes) of the buffer
 * @goal: start search at this block's bit-pair (within @buffer)
 * @state: GFS2_BLKST_XXX the state of the block we're looking for.
 *
 * Scope of @goal and returned block number is only within this bitmap buffer,
 * not entire rgrp or filesystem.  @buffer will be offset from the actual
 * beginning of a bitmap block buffer, skipping any header structures, but
 * headers are always a multiple of 64 bits long so that the buffer is
 * always aligned to a 64 bit boundary.
 *
 * The size of the buffer is in bytes, but is it assumed that it is
 * always ok to read a complete multiple of 64 bits at the end
 * of the block in case the end is no aligned to a natural boundary.
 *
 * Return: the block number (bitmap buffer scope) that was found
 */

static u32 gfs2_bitfit(const u8 *buf, const unsigned int len,
		       u32 goal, u8 state)
{
	u32 spoint = (goal << 1) & ((8*sizeof(u64)) - 1);
	const __le64 *ptr = ((__le64 *)buf) + (goal >> 5);
	const __le64 *end = (__le64 *)(buf + ALIGN(len, sizeof(u64)));
	u64 tmp;
	u64 mask = 0x5555555555555555ULL;
	u32 bit;

	BUG_ON(state > 3);

	/* Mask off bits we don't care about at the start of the search */
	mask <<= spoint;
	tmp = gfs2_bit_search(ptr, mask, state);
	ptr++;
	while(tmp == 0 && ptr < end) {
		tmp = gfs2_bit_search(ptr, 0x5555555555555555ULL, state);
		ptr++;
	}
	/* Mask off any bits which are more than len bytes from the start */
	if (ptr == end && (len & (sizeof(u64) - 1)))
		tmp &= (((u64)~0) >> (64 - 8*(len & (sizeof(u64) - 1))));
	/* Didn't find anything, so return */
	if (tmp == 0)
		return BFITNOENT;
	ptr--;
	bit = __ffs64(tmp);
	bit /= 2;	/* two bits per entry in the bitmap */
	return (((const unsigned char *)ptr - buf) * GFS2_NBBY) + bit;
}

/**
 * gfs2_bitcount - count the number of bits in a certain state
 * @buffer: the buffer that holds the bitmaps
 * @buflen: the length (in bytes) of the buffer
 * @state: the state of the block we're looking for
 *
 * Returns: The number of bits
 */

static u32 gfs2_bitcount(struct gfs2_rgrpd *rgd, const u8 *buffer,
			 unsigned int buflen, u8 state)
{
	const u8 *byte = buffer;
	const u8 *end = buffer + buflen;
	const u8 state1 = state << 2;
	const u8 state2 = state << 4;
	const u8 state3 = state << 6;
	u32 count = 0;

	for (; byte < end; byte++) {
		if (((*byte) & 0x03) == state)
			count++;
		if (((*byte) & 0x0C) == state1)
			count++;
		if (((*byte) & 0x30) == state2)
			count++;
		if (((*byte) & 0xC0) == state3)
			count++;
	}

	return count;
}

/**
 * gfs2_rgrp_verify - Verify that a resource group is consistent
 * @sdp: the filesystem
 * @rgd: the rgrp
 *
 */

void gfs2_rgrp_verify(struct gfs2_rgrpd *rgd)
{
	struct gfs2_sbd *sdp = rgd->rd_sbd;
	struct gfs2_bitmap *bi = NULL;
	u32 length = rgd->rd_length;
	u32 count[4], tmp;
	int buf, x;

	memset(count, 0, 4 * sizeof(u32));

	/* Count # blocks in each of 4 possible allocation states */
	for (buf = 0; buf < length; buf++) {
		bi = rgd->rd_bits + buf;
		for (x = 0; x < 4; x++)
			count[x] += gfs2_bitcount(rgd,
						  bi->bi_bh->b_data +
						  bi->bi_offset,
						  bi->bi_len, x);
	}

	if (count[0] != rgd->rd_free) {
		if (gfs2_consist_rgrpd(rgd))
			fs_err(sdp, "free data mismatch:  %u != %u\n",
			       count[0], rgd->rd_free);
		return;
	}

	tmp = rgd->rd_data - rgd->rd_free - rgd->rd_dinodes;
	if (count[1] != tmp) {
		if (gfs2_consist_rgrpd(rgd))
			fs_err(sdp, "used data mismatch:  %u != %u\n",
			       count[1], tmp);
		return;
	}

	if (count[2] + count[3] != rgd->rd_dinodes) {
		if (gfs2_consist_rgrpd(rgd))
			fs_err(sdp, "used metadata mismatch:  %u != %u\n",
			       count[2] + count[3], rgd->rd_dinodes);
		return;
	}
}

static inline int rgrp_contains_block(struct gfs2_rgrpd *rgd, u64 block)
{
	u64 first = rgd->rd_data0;
	u64 last = first + rgd->rd_data;
	return first <= block && block < last;
}

/**
 * gfs2_blk2rgrpd - Find resource group for a given data/meta block number
 * @sdp: The GFS2 superblock
 * @n: The data block number
 *
 * Returns: The resource group, or NULL if not found
 */

struct gfs2_rgrpd *gfs2_blk2rgrpd(struct gfs2_sbd *sdp, u64 blk)
{
	struct gfs2_rgrpd *rgd;

	spin_lock(&sdp->sd_rindex_spin);

	list_for_each_entry(rgd, &sdp->sd_rindex_mru_list, rd_list_mru) {
		if (rgrp_contains_block(rgd, blk)) {
			list_move(&rgd->rd_list_mru, &sdp->sd_rindex_mru_list);
			spin_unlock(&sdp->sd_rindex_spin);
			return rgd;
		}
	}

	spin_unlock(&sdp->sd_rindex_spin);

	return NULL;
}

/**
 * gfs2_rgrpd_get_first - get the first Resource Group in the filesystem
 * @sdp: The GFS2 superblock
 *
 * Returns: The first rgrp in the filesystem
 */

struct gfs2_rgrpd *gfs2_rgrpd_get_first(struct gfs2_sbd *sdp)
{
	gfs2_assert(sdp, !list_empty(&sdp->sd_rindex_list));
	return list_entry(sdp->sd_rindex_list.next, struct gfs2_rgrpd, rd_list);
}

/**
 * gfs2_rgrpd_get_next - get the next RG
 * @rgd: A RG
 *
 * Returns: The next rgrp
 */

struct gfs2_rgrpd *gfs2_rgrpd_get_next(struct gfs2_rgrpd *rgd)
{
	if (rgd->rd_list.next == &rgd->rd_sbd->sd_rindex_list)
		return NULL;
	return list_entry(rgd->rd_list.next, struct gfs2_rgrpd, rd_list);
}

static void clear_rgrpdi(struct gfs2_sbd *sdp)
{
	struct list_head *head;
	struct gfs2_rgrpd *rgd;
	struct gfs2_glock *gl;

	spin_lock(&sdp->sd_rindex_spin);
	sdp->sd_rindex_forward = NULL;
	spin_unlock(&sdp->sd_rindex_spin);

	head = &sdp->sd_rindex_list;
	while (!list_empty(head)) {
		rgd = list_entry(head->next, struct gfs2_rgrpd, rd_list);
		gl = rgd->rd_gl;

		list_del(&rgd->rd_list);
		list_del(&rgd->rd_list_mru);

		if (gl) {
			gl->gl_object = NULL;
			gfs2_glock_add_to_lru(gl);
			gfs2_glock_put(gl);
		}

		kfree(rgd->rd_bits);
		kmem_cache_free(gfs2_rgrpd_cachep, rgd);
	}
}

void gfs2_clear_rgrpd(struct gfs2_sbd *sdp)
{
	mutex_lock(&sdp->sd_rindex_mutex);
	clear_rgrpdi(sdp);
	mutex_unlock(&sdp->sd_rindex_mutex);
}

static void gfs2_rindex_print(const struct gfs2_rgrpd *rgd)
{
	printk(KERN_INFO "  ri_addr = %llu\n", (unsigned long long)rgd->rd_addr);
	printk(KERN_INFO "  ri_length = %u\n", rgd->rd_length);
	printk(KERN_INFO "  ri_data0 = %llu\n", (unsigned long long)rgd->rd_data0);
	printk(KERN_INFO "  ri_data = %u\n", rgd->rd_data);
	printk(KERN_INFO "  ri_bitbytes = %u\n", rgd->rd_bitbytes);
}

/**
 * gfs2_compute_bitstructs - Compute the bitmap sizes
 * @rgd: The resource group descriptor
 *
 * Calculates bitmap descriptors, one for each block that contains bitmap data
 *
 * Returns: errno
 */

static int compute_bitstructs(struct gfs2_rgrpd *rgd)
{
	struct gfs2_sbd *sdp = rgd->rd_sbd;
	struct gfs2_bitmap *bi;
	u32 length = rgd->rd_length; /* # blocks in hdr & bitmap */
	u32 bytes_left, bytes;
	int x;

	if (!length)
		return -EINVAL;

	rgd->rd_bits = kcalloc(length, sizeof(struct gfs2_bitmap), GFP_NOFS);
	if (!rgd->rd_bits)
		return -ENOMEM;

	bytes_left = rgd->rd_bitbytes;

	for (x = 0; x < length; x++) {
		bi = rgd->rd_bits + x;

		bi->bi_flags = 0;
		/* small rgrp; bitmap stored completely in header block */
		if (length == 1) {
			bytes = bytes_left;
			bi->bi_offset = sizeof(struct gfs2_rgrp);
			bi->bi_start = 0;
			bi->bi_len = bytes;
		/* header block */
		} else if (x == 0) {
			bytes = sdp->sd_sb.sb_bsize - sizeof(struct gfs2_rgrp);
			bi->bi_offset = sizeof(struct gfs2_rgrp);
			bi->bi_start = 0;
			bi->bi_len = bytes;
		/* last block */
		} else if (x + 1 == length) {
			bytes = bytes_left;
			bi->bi_offset = sizeof(struct gfs2_meta_header);
			bi->bi_start = rgd->rd_bitbytes - bytes_left;
			bi->bi_len = bytes;
		/* other blocks */
		} else {
			bytes = sdp->sd_sb.sb_bsize -
				sizeof(struct gfs2_meta_header);
			bi->bi_offset = sizeof(struct gfs2_meta_header);
			bi->bi_start = rgd->rd_bitbytes - bytes_left;
			bi->bi_len = bytes;
		}

		bytes_left -= bytes;
	}

	if (bytes_left) {
		gfs2_consist_rgrpd(rgd);
		return -EIO;
	}
	bi = rgd->rd_bits + (length - 1);
	if ((bi->bi_start + bi->bi_len) * GFS2_NBBY != rgd->rd_data) {
		if (gfs2_consist_rgrpd(rgd)) {
			gfs2_rindex_print(rgd);
			fs_err(sdp, "start=%u len=%u offset=%u\n",
			       bi->bi_start, bi->bi_len, bi->bi_offset);
		}
		return -EIO;
	}

	return 0;
}

/**
 * gfs2_ri_total - Total up the file system space, according to the rindex.
 *
 */
u64 gfs2_ri_total(struct gfs2_sbd *sdp)
{
	u64 total_data = 0;	
	struct inode *inode = sdp->sd_rindex;
	struct gfs2_inode *ip = GFS2_I(inode);
	char buf[sizeof(struct gfs2_rindex)];
	struct file_ra_state ra_state;
	int error, rgrps;

	mutex_lock(&sdp->sd_rindex_mutex);
	file_ra_state_init(&ra_state, inode->i_mapping);
	for (rgrps = 0;; rgrps++) {
		loff_t pos = rgrps * sizeof(struct gfs2_rindex);

		if (pos + sizeof(struct gfs2_rindex) > i_size_read(inode))
			break;
		error = gfs2_internal_read(ip, &ra_state, buf, &pos,
					   sizeof(struct gfs2_rindex));
		if (error != sizeof(struct gfs2_rindex))
			break;
		total_data += be32_to_cpu(((struct gfs2_rindex *)buf)->ri_data);
	}
	mutex_unlock(&sdp->sd_rindex_mutex);
	return total_data;
}

static void gfs2_rindex_in(struct gfs2_rgrpd *rgd, const void *buf)
{
	const struct gfs2_rindex *str = buf;

	rgd->rd_addr = be64_to_cpu(str->ri_addr);
	rgd->rd_length = be32_to_cpu(str->ri_length);
	rgd->rd_data0 = be64_to_cpu(str->ri_data0);
	rgd->rd_data = be32_to_cpu(str->ri_data);
	rgd->rd_bitbytes = be32_to_cpu(str->ri_bitbytes);
}

/**
 * read_rindex_entry - Pull in a new resource index entry from the disk
 * @gl: The glock covering the rindex inode
 *
 * Returns: 0 on success, error code otherwise
 */

static int read_rindex_entry(struct gfs2_inode *ip,
			     struct file_ra_state *ra_state)
{
	struct gfs2_sbd *sdp = GFS2_SB(&ip->i_inode);
	loff_t pos = sdp->sd_rgrps * sizeof(struct gfs2_rindex);
	char buf[sizeof(struct gfs2_rindex)];
	int error;
	struct gfs2_rgrpd *rgd;

	error = gfs2_internal_read(ip, ra_state, buf, &pos,
				   sizeof(struct gfs2_rindex));
	if (!error)
		return 0;
	if (error != sizeof(struct gfs2_rindex)) {
		if (error > 0)
			error = -EIO;
		return error;
	}

	rgd = kmem_cache_zalloc(gfs2_rgrpd_cachep, GFP_NOFS);
	error = -ENOMEM;
	if (!rgd)
		return error;

	mutex_init(&rgd->rd_mutex);
	lops_init_le(&rgd->rd_le, &gfs2_rg_lops);
	rgd->rd_sbd = sdp;

	list_add_tail(&rgd->rd_list, &sdp->sd_rindex_list);
	list_add_tail(&rgd->rd_list_mru, &sdp->sd_rindex_mru_list);

	gfs2_rindex_in(rgd, buf);
	error = compute_bitstructs(rgd);
	if (error)
		return error;

	error = gfs2_glock_get(sdp, rgd->rd_addr,
			       &gfs2_rgrp_glops, CREATE, &rgd->rd_gl);
	if (error)
		return error;

	rgd->rd_gl->gl_object = rgd;
	rgd->rd_flags &= ~GFS2_RDF_UPTODATE;
	return error;
}

/**
 * gfs2_ri_update - Pull in a new resource index from the disk
 * @ip: pointer to the rindex inode
 *
 * Returns: 0 on successful update, error code otherwise
 */

int gfs2_ri_update(struct gfs2_inode *ip)
{
	struct gfs2_sbd *sdp = GFS2_SB(&ip->i_inode);
	struct inode *inode = &ip->i_inode;
	struct file_ra_state ra_state;
	u64 rgrp_count = i_size_read(inode);
	struct gfs2_rgrpd *rgd;
	unsigned int max_data = 0;
	int error;

	do_div(rgrp_count, sizeof(struct gfs2_rindex));
	clear_rgrpdi(sdp);

	file_ra_state_init(&ra_state, inode->i_mapping);
	for (sdp->sd_rgrps = 0; sdp->sd_rgrps < rgrp_count; sdp->sd_rgrps++) {
		error = read_rindex_entry(ip, &ra_state);
		if (error) {
			clear_rgrpdi(sdp);
			return error;
		}
	}

	list_for_each_entry(rgd, &sdp->sd_rindex_list, rd_list)
		if (rgd->rd_data > max_data)
			max_data = rgd->rd_data;
	sdp->sd_max_rg_data = max_data;
	sdp->sd_rindex_uptodate = 1;
	return 0;
}

/**
 * gfs2_rindex_hold - Grab a lock on the rindex
 * @sdp: The GFS2 superblock
 * @ri_gh: the glock holder
 *
 * We grab a lock on the rindex inode to make sure that it doesn't
 * change whilst we are performing an operation. We keep this lock
 * for quite long periods of time compared to other locks. This
 * doesn't matter, since it is shared and it is very, very rarely
 * accessed in the exclusive mode (i.e. only when expanding the filesystem).
 *
 * This makes sure that we're using the latest copy of the resource index
 * special file, which might have been updated if someone expanded the
 * filesystem (via gfs2_grow utility), which adds new resource groups.
 *
 * Returns: 0 on success, error code otherwise
 */

int gfs2_rindex_hold(struct gfs2_sbd *sdp, struct gfs2_holder *ri_gh)
{
	struct gfs2_inode *ip = GFS2_I(sdp->sd_rindex);
	struct gfs2_glock *gl = ip->i_gl;
	int error;

	error = gfs2_glock_nq_init(gl, LM_ST_SHARED, 0, ri_gh);
	if (error)
		return error;

	/* Read new copy from disk if we don't have the latest */
	if (!sdp->sd_rindex_uptodate) {
		mutex_lock(&sdp->sd_rindex_mutex);
		if (!sdp->sd_rindex_uptodate) {
			error = gfs2_ri_update(ip);
			if (error)
				gfs2_glock_dq_uninit(ri_gh);
		}
		mutex_unlock(&sdp->sd_rindex_mutex);
	}

	return error;
}

static void gfs2_rgrp_in(struct gfs2_rgrpd *rgd, const void *buf)
{
	const struct gfs2_rgrp *str = buf;
	u32 rg_flags;

	rg_flags = be32_to_cpu(str->rg_flags);
	rg_flags &= ~GFS2_RDF_MASK;
	rgd->rd_flags &= GFS2_RDF_MASK;
	rgd->rd_flags |= rg_flags;
	rgd->rd_free = be32_to_cpu(str->rg_free);
	rgd->rd_dinodes = be32_to_cpu(str->rg_dinodes);
	rgd->rd_igeneration = be64_to_cpu(str->rg_igeneration);
}

static void gfs2_rgrp_out(struct gfs2_rgrpd *rgd, void *buf)
{
	struct gfs2_rgrp *str = buf;

	str->rg_flags = cpu_to_be32(rgd->rd_flags & ~GFS2_RDF_MASK);
	str->rg_free = cpu_to_be32(rgd->rd_free);
	str->rg_dinodes = cpu_to_be32(rgd->rd_dinodes);
	str->__pad = cpu_to_be32(0);
	str->rg_igeneration = cpu_to_be64(rgd->rd_igeneration);
	memset(&str->rg_reserved, 0, sizeof(str->rg_reserved));
}

/**
 * gfs2_rgrp_bh_get - Read in a RG's header and bitmaps
 * @rgd: the struct gfs2_rgrpd describing the RG to read in
 *
 * Read in all of a Resource Group's header and bitmap blocks.
 * Caller must eventually call gfs2_rgrp_relse() to free the bitmaps.
 *
 * Returns: errno
 */

int gfs2_rgrp_bh_get(struct gfs2_rgrpd *rgd)
{
	struct gfs2_sbd *sdp = rgd->rd_sbd;
	struct gfs2_glock *gl = rgd->rd_gl;
	unsigned int length = rgd->rd_length;
	struct gfs2_bitmap *bi;
	unsigned int x, y;
	int error;

	mutex_lock(&rgd->rd_mutex);

	spin_lock(&sdp->sd_rindex_spin);
	if (rgd->rd_bh_count) {
		rgd->rd_bh_count++;
		spin_unlock(&sdp->sd_rindex_spin);
		mutex_unlock(&rgd->rd_mutex);
		return 0;
	}
	spin_unlock(&sdp->sd_rindex_spin);

	for (x = 0; x < length; x++) {
		bi = rgd->rd_bits + x;
		error = gfs2_meta_read(gl, rgd->rd_addr + x, 0, &bi->bi_bh);
		if (error)
			goto fail;
	}

	for (y = length; y--;) {
		bi = rgd->rd_bits + y;
		error = gfs2_meta_wait(sdp, bi->bi_bh);
		if (error)
			goto fail;
		if (gfs2_metatype_check(sdp, bi->bi_bh, y ? GFS2_METATYPE_RB :
					      GFS2_METATYPE_RG)) {
			error = -EIO;
			goto fail;
		}
	}

	if (!(rgd->rd_flags & GFS2_RDF_UPTODATE)) {
		for (x = 0; x < length; x++)
			clear_bit(GBF_FULL, &rgd->rd_bits[x].bi_flags);
		gfs2_rgrp_in(rgd, (rgd->rd_bits[0].bi_bh)->b_data);
		rgd->rd_flags |= (GFS2_RDF_UPTODATE | GFS2_RDF_CHECK);
	}

	spin_lock(&sdp->sd_rindex_spin);
	rgd->rd_free_clone = rgd->rd_free;
	rgd->rd_bh_count++;
	spin_unlock(&sdp->sd_rindex_spin);

	mutex_unlock(&rgd->rd_mutex);

	return 0;

fail:
	while (x--) {
		bi = rgd->rd_bits + x;
		brelse(bi->bi_bh);
		bi->bi_bh = NULL;
		gfs2_assert_warn(sdp, !bi->bi_clone);
	}
	mutex_unlock(&rgd->rd_mutex);

	return error;
}

void gfs2_rgrp_bh_hold(struct gfs2_rgrpd *rgd)
{
	struct gfs2_sbd *sdp = rgd->rd_sbd;

	spin_lock(&sdp->sd_rindex_spin);
	gfs2_assert_warn(rgd->rd_sbd, rgd->rd_bh_count);
	rgd->rd_bh_count++;
	spin_unlock(&sdp->sd_rindex_spin);
}

/**
 * gfs2_rgrp_bh_put - Release RG bitmaps read in with gfs2_rgrp_bh_get()
 * @rgd: the struct gfs2_rgrpd describing the RG to read in
 *
 */

void gfs2_rgrp_bh_put(struct gfs2_rgrpd *rgd)
{
	struct gfs2_sbd *sdp = rgd->rd_sbd;
	int x, length = rgd->rd_length;

	spin_lock(&sdp->sd_rindex_spin);
	gfs2_assert_warn(rgd->rd_sbd, rgd->rd_bh_count);
	if (--rgd->rd_bh_count) {
		spin_unlock(&sdp->sd_rindex_spin);
		return;
	}

	for (x = 0; x < length; x++) {
		struct gfs2_bitmap *bi = rgd->rd_bits + x;
		kfree(bi->bi_clone);
		bi->bi_clone = NULL;
		brelse(bi->bi_bh);
		bi->bi_bh = NULL;
	}

	spin_unlock(&sdp->sd_rindex_spin);
}

static void gfs2_rgrp_send_discards(struct gfs2_sbd *sdp, u64 offset,
				    const struct gfs2_bitmap *bi)
{
	struct super_block *sb = sdp->sd_vfs;
	struct block_device *bdev = sb->s_bdev;
	const unsigned int sects_per_blk = sdp->sd_sb.sb_bsize /
					   bdev_logical_block_size(sb->s_bdev);
	u64 blk;
	sector_t start = 0;
	sector_t nr_sects = 0;
	int rv;
	unsigned int x;

	for (x = 0; x < bi->bi_len; x++) {
		const u8 *orig = bi->bi_bh->b_data + bi->bi_offset + x;
		const u8 *clone = bi->bi_clone + bi->bi_offset + x;
		u8 diff = ~(*orig | (*orig >> 1)) & (*clone | (*clone >> 1));
		diff &= 0x55;
		if (diff == 0)
			continue;
		blk = offset + ((bi->bi_start + x) * GFS2_NBBY);
		blk *= sects_per_blk; /* convert to sectors */
		while(diff) {
			if (diff & 1) {
				if (nr_sects == 0)
					goto start_new_extent;
				if ((start + nr_sects) != blk) {
					rv = blkdev_issue_discard(bdev, start,
							    nr_sects, GFP_NOFS,
							    0);
					if (rv)
						goto fail;
					nr_sects = 0;
start_new_extent:
					start = blk;
				}
				nr_sects += sects_per_blk;
			}
			diff >>= 2;
			blk += sects_per_blk;
		}
	}
	if (nr_sects) {
		rv = blkdev_issue_discard(bdev, start, nr_sects, GFP_NOFS, 0);
		if (rv)
			goto fail;
	}
	return;
fail:
	fs_warn(sdp, "error %d on discard request, turning discards off for this filesystem", rv);
	sdp->sd_args.ar_discard = 0;
}

void gfs2_rgrp_repolish_clones(struct gfs2_rgrpd *rgd)
{
	struct gfs2_sbd *sdp = rgd->rd_sbd;
	unsigned int length = rgd->rd_length;
	unsigned int x;

	for (x = 0; x < length; x++) {
		struct gfs2_bitmap *bi = rgd->rd_bits + x;
		if (!bi->bi_clone)
			continue;
		if (sdp->sd_args.ar_discard)
			gfs2_rgrp_send_discards(sdp, rgd->rd_data0, bi);
		clear_bit(GBF_FULL, &bi->bi_flags);
		memcpy(bi->bi_clone + bi->bi_offset,
		       bi->bi_bh->b_data + bi->bi_offset, bi->bi_len);
	}

	spin_lock(&sdp->sd_rindex_spin);
	rgd->rd_free_clone = rgd->rd_free;
	spin_unlock(&sdp->sd_rindex_spin);
}

/**
 * gfs2_alloc_get - get the struct gfs2_alloc structure for an inode
 * @ip: the incore GFS2 inode structure
 *
 * Returns: the struct gfs2_alloc
 */

struct gfs2_alloc *gfs2_alloc_get(struct gfs2_inode *ip)
{
	BUG_ON(ip->i_alloc != NULL);
	ip->i_alloc = kzalloc(sizeof(struct gfs2_alloc), GFP_NOFS);
	return ip->i_alloc;
}

/**
 * try_rgrp_fit - See if a given reservation will fit in a given RG
 * @rgd: the RG data
 * @al: the struct gfs2_alloc structure describing the reservation
 *
 * If there's room for the requested blocks to be allocated from the RG:
 *   Sets the $al_rgd field in @al.
 *
 * Returns: 1 on success (it fits), 0 on failure (it doesn't fit)
 */

static int try_rgrp_fit(struct gfs2_rgrpd *rgd, struct gfs2_alloc *al)
{
	struct gfs2_sbd *sdp = rgd->rd_sbd;
	int ret = 0;

	if (rgd->rd_flags & (GFS2_RGF_NOALLOC | GFS2_RDF_ERROR))
		return 0;

	spin_lock(&sdp->sd_rindex_spin);
	if (rgd->rd_free_clone >= al->al_requested) {
		al->al_rgd = rgd;
		ret = 1;
	}
	spin_unlock(&sdp->sd_rindex_spin);

	return ret;
}

/**
 * try_rgrp_unlink - Look for any unlinked, allocated, but unused inodes
 * @rgd: The rgrp
 *
 * Returns: 0 if no error
 *          The inode, if one has been found, in inode.
 */

static void try_rgrp_unlink(struct gfs2_rgrpd *rgd, u64 *last_unlinked, u64 skip)
{
	u32 goal = 0, block;
	u64 no_addr;
	struct gfs2_sbd *sdp = rgd->rd_sbd;
	unsigned int n;
	struct gfs2_glock *gl;
	struct gfs2_inode *ip;
	int error;
	int found = 0;

	while (goal < rgd->rd_data) {
		down_write(&sdp->sd_log_flush_lock);
		n = 1;
		block = rgblk_search(rgd, goal, GFS2_BLKST_UNLINKED,
				     GFS2_BLKST_UNLINKED, &n);
		up_write(&sdp->sd_log_flush_lock);
		if (block == BFITNOENT)
			break;
		/* rgblk_search can return a block < goal, so we need to
		   keep it marching forward. */
		no_addr = block + rgd->rd_data0;
		goal = max(block + 1, goal + 1);
		if (*last_unlinked != NO_BLOCK && no_addr <= *last_unlinked)
			continue;
		if (no_addr == skip)
			continue;
		*last_unlinked = no_addr;

		error = gfs2_glock_get(sdp, no_addr, &gfs2_inode_glops, CREATE, &gl);
		if (error)
			continue;

		/* If the inode is already in cache, we can ignore it here
		 * because the existing inode disposal code will deal with
		 * it when all refs have gone away. Accessing gl_object like
		 * this is not safe in general. Here it is ok because we do
		 * not dereference the pointer, and we only need an approx
		 * answer to whether it is NULL or not.
		 */
		ip = gl->gl_object;

		if (ip || queue_work(gfs2_delete_workqueue, &gl->gl_delete) == 0)
			gfs2_glock_put(gl);
		else
			found++;

		/* Limit reclaim to sensible number of tasks */
		if (found > NR_CPUS)
			return;
	}

	rgd->rd_flags &= ~GFS2_RDF_CHECK;
	return;
}

/**
 * recent_rgrp_next - get next RG from "recent" list
 * @cur_rgd: current rgrp
 *
 * Returns: The next rgrp in the recent list
 */

static struct gfs2_rgrpd *recent_rgrp_next(struct gfs2_rgrpd *cur_rgd)
{
	struct gfs2_sbd *sdp = cur_rgd->rd_sbd;
	struct list_head *head;
	struct gfs2_rgrpd *rgd;

	spin_lock(&sdp->sd_rindex_spin);
	head = &sdp->sd_rindex_mru_list;
	if (unlikely(cur_rgd->rd_list_mru.next == head)) {
		spin_unlock(&sdp->sd_rindex_spin);
		return NULL;
	}
	rgd = list_entry(cur_rgd->rd_list_mru.next, struct gfs2_rgrpd, rd_list_mru);
	spin_unlock(&sdp->sd_rindex_spin);
	return rgd;
}

/**
 * forward_rgrp_get - get an rgrp to try next from full list
 * @sdp: The GFS2 superblock
 *
 * Returns: The rgrp to try next
 */

static struct gfs2_rgrpd *forward_rgrp_get(struct gfs2_sbd *sdp)
{
	struct gfs2_rgrpd *rgd;
	unsigned int journals = gfs2_jindex_size(sdp);
	unsigned int rg = 0, x;

	spin_lock(&sdp->sd_rindex_spin);

	rgd = sdp->sd_rindex_forward;
	if (!rgd) {
		if (sdp->sd_rgrps >= journals)
			rg = sdp->sd_rgrps * sdp->sd_jdesc->jd_jid / journals;

		for (x = 0, rgd = gfs2_rgrpd_get_first(sdp); x < rg;
		     x++, rgd = gfs2_rgrpd_get_next(rgd))
			/* Do Nothing */;

		sdp->sd_rindex_forward = rgd;
	}

	spin_unlock(&sdp->sd_rindex_spin);

	return rgd;
}

/**
 * forward_rgrp_set - set the forward rgrp pointer
 * @sdp: the filesystem
 * @rgd: The new forward rgrp
 *
 */

static void forward_rgrp_set(struct gfs2_sbd *sdp, struct gfs2_rgrpd *rgd)
{
	spin_lock(&sdp->sd_rindex_spin);
	sdp->sd_rindex_forward = rgd;
	spin_unlock(&sdp->sd_rindex_spin);
}

/**
 * get_local_rgrp - Choose and lock a rgrp for allocation
 * @ip: the inode to reserve space for
 * @rgp: the chosen and locked rgrp
 *
 * Try to acquire rgrp in way which avoids contending with others.
 *
 * Returns: errno
 */

static int get_local_rgrp(struct gfs2_inode *ip, u64 *last_unlinked)
{
	struct gfs2_sbd *sdp = GFS2_SB(&ip->i_inode);
	struct gfs2_rgrpd *rgd, *begin = NULL;
	struct gfs2_alloc *al = ip->i_alloc;
	int flags = LM_FLAG_TRY;
	int skipped = 0;
	int loops = 0;
	int error, rg_locked;

	rgd = gfs2_blk2rgrpd(sdp, ip->i_goal);

	while (rgd) {
		rg_locked = 0;

		if (gfs2_glock_is_locked_by_me(rgd->rd_gl)) {
			rg_locked = 1;
			error = 0;
		} else {
			error = gfs2_glock_nq_init(rgd->rd_gl, LM_ST_EXCLUSIVE,
						   LM_FLAG_TRY, &al->al_rgd_gh);
		}
		switch (error) {
		case 0:
			if (try_rgrp_fit(rgd, al))
				goto out;
			if (rgd->rd_flags & GFS2_RDF_CHECK)
				try_rgrp_unlink(rgd, last_unlinked, ip->i_no_addr);
			if (!rg_locked)
				gfs2_glock_dq_uninit(&al->al_rgd_gh);
			/* fall through */
		case GLR_TRYFAILED:
			rgd = recent_rgrp_next(rgd);
			break;

		default:
			return error;
		}
	}

	/* Go through full list of rgrps */

	begin = rgd = forward_rgrp_get(sdp);

	for (;;) {
		rg_locked = 0;

		if (gfs2_glock_is_locked_by_me(rgd->rd_gl)) {
			rg_locked = 1;
			error = 0;
		} else {
			error = gfs2_glock_nq_init(rgd->rd_gl, LM_ST_EXCLUSIVE, flags,
						   &al->al_rgd_gh);
		}
		switch (error) {
		case 0:
			if (try_rgrp_fit(rgd, al))
				goto out;
			if (rgd->rd_flags & GFS2_RDF_CHECK)
				try_rgrp_unlink(rgd, last_unlinked, ip->i_no_addr);
			if (!rg_locked)
				gfs2_glock_dq_uninit(&al->al_rgd_gh);
			break;

		case GLR_TRYFAILED:
			skipped++;
			break;

		default:
			return error;
		}

		rgd = gfs2_rgrpd_get_next(rgd);
		if (!rgd)
			rgd = gfs2_rgrpd_get_first(sdp);

		if (rgd == begin) {
			if (++loops >= 3)
				return -ENOSPC;
			if (!skipped)
				loops++;
			flags = 0;
			if (loops == 2)
				gfs2_log_flush(sdp, NULL);
		}
	}

out:
	if (begin) {
		spin_lock(&sdp->sd_rindex_spin);
		list_move(&rgd->rd_list_mru, &sdp->sd_rindex_mru_list);
		spin_unlock(&sdp->sd_rindex_spin);
		rgd = gfs2_rgrpd_get_next(rgd);
		if (!rgd)
			rgd = gfs2_rgrpd_get_first(sdp);
		forward_rgrp_set(sdp, rgd);
	}

	return 0;
}

/**
 * gfs2_inplace_reserve_i - Reserve space in the filesystem
 * @ip: the inode to reserve space for
 *
 * Returns: errno
 */

int gfs2_inplace_reserve_i(struct gfs2_inode *ip, int hold_rindex,
			   char *file, unsigned int line)
{
	struct gfs2_sbd *sdp = GFS2_SB(&ip->i_inode);
	struct gfs2_alloc *al = ip->i_alloc;
	int error = 0;
	u64 last_unlinked = NO_BLOCK;
	int tries = 0;

	if (gfs2_assert_warn(sdp, al->al_requested))
		return -EINVAL;

	if (hold_rindex) {
		/* We need to hold the rindex unless the inode we're using is
		   the rindex itself, in which case it's already held. */
		if (ip != GFS2_I(sdp->sd_rindex))
			error = gfs2_rindex_hold(sdp, &al->al_ri_gh);
		else if (!sdp->sd_rgrps) /* We may not have the rindex read
					    in, so: */
			error = gfs2_ri_update(ip);
		if (error)
			return error;
	}

try_again:
	do {
		error = get_local_rgrp(ip, &last_unlinked);
		/* If there is no space, flushing the log may release some */
		if (error) {
			if (ip == GFS2_I(sdp->sd_rindex) &&
			    !sdp->sd_rindex_uptodate) {
				error = gfs2_ri_update(ip);
				if (error)
					return error;
				goto try_again;
			}
			gfs2_log_flush(sdp, NULL);
		}
	} while (error && tries++ < 3);

	if (error) {
		if (hold_rindex && ip != GFS2_I(sdp->sd_rindex))
			gfs2_glock_dq_uninit(&al->al_ri_gh);
		return error;
	}

	/* no error, so we have the rgrp set in the inode's allocation. */
	al->al_file = file;
	al->al_line = line;

	return 0;
}

/**
 * gfs2_inplace_release - release an inplace reservation
 * @ip: the inode the reservation was taken out on
 *
 * Release a reservation made by gfs2_inplace_reserve().
 */

void gfs2_inplace_release(struct gfs2_inode *ip)
{
	struct gfs2_sbd *sdp = GFS2_SB(&ip->i_inode);
	struct gfs2_alloc *al = ip->i_alloc;

	if (gfs2_assert_warn(sdp, al->al_alloced <= al->al_requested) == -1)
		fs_warn(sdp, "al_alloced = %u, al_requested = %u "
			     "al_file = %s, al_line = %u\n",
		             al->al_alloced, al->al_requested, al->al_file,
			     al->al_line);

	al->al_rgd = NULL;
	if (al->al_rgd_gh.gh_gl)
		gfs2_glock_dq_uninit(&al->al_rgd_gh);
	if (ip != GFS2_I(sdp->sd_rindex) && al->al_ri_gh.gh_gl)
		gfs2_glock_dq_uninit(&al->al_ri_gh);
}

/**
 * gfs2_get_block_type - Check a block in a RG is of given type
 * @rgd: the resource group holding the block
 * @block: the block number
 *
 * Returns: The block type (GFS2_BLKST_*)
 */

static unsigned char gfs2_get_block_type(struct gfs2_rgrpd *rgd, u64 block)
{
	struct gfs2_bitmap *bi = NULL;
	u32 length, rgrp_block, buf_block;
	unsigned int buf;
	unsigned char type;

	length = rgd->rd_length;
	rgrp_block = block - rgd->rd_data0;

	for (buf = 0; buf < length; buf++) {
		bi = rgd->rd_bits + buf;
		if (rgrp_block < (bi->bi_start + bi->bi_len) * GFS2_NBBY)
			break;
	}

	gfs2_assert(rgd->rd_sbd, buf < length);
	buf_block = rgrp_block - bi->bi_start * GFS2_NBBY;

	type = gfs2_testbit(rgd, bi->bi_bh->b_data + bi->bi_offset,
			   bi->bi_len, buf_block);

	return type;
}

/**
 * rgblk_search - find a block in @old_state, change allocation
 *           state to @new_state
 * @rgd: the resource group descriptor
 * @goal: the goal block within the RG (start here to search for avail block)
 * @old_state: GFS2_BLKST_XXX the before-allocation state to find
 * @new_state: GFS2_BLKST_XXX the after-allocation block state
 * @n: The extent length
 *
 * Walk rgrp's bitmap to find bits that represent a block in @old_state.
 * Add the found bitmap buffer to the transaction.
 * Set the found bits to @new_state to change block's allocation state.
 *
 * This function never fails, because we wouldn't call it unless we
 * know (from reservation results, etc.) that a block is available.
 *
 * Scope of @goal and returned block is just within rgrp, not the whole
 * filesystem.
 *
 * Returns:  the block number allocated
 */

static u32 rgblk_search(struct gfs2_rgrpd *rgd, u32 goal,
			unsigned char old_state, unsigned char new_state,
			unsigned int *n)
{
	struct gfs2_bitmap *bi = NULL;
	const u32 length = rgd->rd_length;
	u32 blk = BFITNOENT;
	unsigned int buf, x;
	const unsigned int elen = *n;
	const u8 *buffer = NULL;

	*n = 0;
	/* Find bitmap block that contains bits for goal block */
	for (buf = 0; buf < length; buf++) {
		bi = rgd->rd_bits + buf;
		/* Convert scope of "goal" from rgrp-wide to within found bit block */
		if (goal < (bi->bi_start + bi->bi_len) * GFS2_NBBY) {
			goal -= bi->bi_start * GFS2_NBBY;
			goto do_search;
		}
	}
	buf = 0;
	goal = 0;

do_search:
	/* Search (up to entire) bitmap in this rgrp for allocatable block.
	   "x <= length", instead of "x < length", because we typically start
	   the search in the middle of a bit block, but if we can't find an
	   allocatable block anywhere else, we want to be able wrap around and
	   search in the first part of our first-searched bit block.  */
	for (x = 0; x <= length; x++) {
		bi = rgd->rd_bits + buf;

		if (test_bit(GBF_FULL, &bi->bi_flags) &&
		    (old_state == GFS2_BLKST_FREE))
			goto skip;

		/* The GFS2_BLKST_UNLINKED state doesn't apply to the clone
		   bitmaps, so we must search the originals for that. */
		buffer = bi->bi_bh->b_data + bi->bi_offset;
		if (old_state != GFS2_BLKST_UNLINKED && bi->bi_clone)
			buffer = bi->bi_clone + bi->bi_offset;

		blk = gfs2_bitfit(buffer, bi->bi_len, goal, old_state);
		if (blk != BFITNOENT)
			break;

		if ((goal == 0) && (old_state == GFS2_BLKST_FREE))
			set_bit(GBF_FULL, &bi->bi_flags);

		/* Try next bitmap block (wrap back to rgrp header if at end) */
skip:
		buf++;
		buf %= length;
		goal = 0;
	}

	if (blk == BFITNOENT)
		return blk;
	*n = 1;
	if (old_state == new_state)
		goto out;

	gfs2_trans_add_bh(rgd->rd_gl, bi->bi_bh, 1);
	gfs2_setbit(rgd, bi->bi_bh->b_data, bi->bi_clone, bi->bi_offset,
		    bi, blk, new_state);
	goal = blk;
	while (*n < elen) {
		goal++;
		if (goal >= (bi->bi_len * GFS2_NBBY))
			break;
		if (gfs2_testbit(rgd, buffer, bi->bi_len, goal) !=
		    GFS2_BLKST_FREE)
			break;
		gfs2_setbit(rgd, bi->bi_bh->b_data, bi->bi_clone, bi->bi_offset,
			    bi, goal, new_state);
		(*n)++;
	}
out:
	return (bi->bi_start * GFS2_NBBY) + blk;
}

/**
 * rgblk_free - Change alloc state of given block(s)
 * @sdp: the filesystem
 * @bstart: the start of a run of blocks to free
 * @blen: the length of the block run (all must lie within ONE RG!)
 * @new_state: GFS2_BLKST_XXX the after-allocation block state
 *
 * Returns:  Resource group containing the block(s)
 */

static struct gfs2_rgrpd *rgblk_free(struct gfs2_sbd *sdp, u64 bstart,
				     u32 blen, unsigned char new_state)
{
	struct gfs2_rgrpd *rgd;
	struct gfs2_bitmap *bi = NULL;
	u32 length, rgrp_blk, buf_blk;
	unsigned int buf;

	rgd = gfs2_blk2rgrpd(sdp, bstart);
	if (!rgd) {
		if (gfs2_consist(sdp))
			fs_err(sdp, "block = %llu\n", (unsigned long long)bstart);
		return NULL;
	}

	length = rgd->rd_length;

	rgrp_blk = bstart - rgd->rd_data0;

	while (blen--) {
		for (buf = 0; buf < length; buf++) {
			bi = rgd->rd_bits + buf;
			if (rgrp_blk < (bi->bi_start + bi->bi_len) * GFS2_NBBY)
				break;
		}

		gfs2_assert(rgd->rd_sbd, buf < length);

		buf_blk = rgrp_blk - bi->bi_start * GFS2_NBBY;
		rgrp_blk++;

		if (!bi->bi_clone) {
			bi->bi_clone = kmalloc(bi->bi_bh->b_size,
					       GFP_NOFS | __GFP_NOFAIL);
			memcpy(bi->bi_clone + bi->bi_offset,
			       bi->bi_bh->b_data + bi->bi_offset,
			       bi->bi_len);
		}
		gfs2_trans_add_bh(rgd->rd_gl, bi->bi_bh, 1);
		gfs2_setbit(rgd, bi->bi_bh->b_data, NULL, bi->bi_offset,
			    bi, buf_blk, new_state);
	}

	return rgd;
}

/**
 * gfs2_rgrp_dump - print out an rgrp
 * @seq: The iterator
 * @gl: The glock in question
 *
 */

int gfs2_rgrp_dump(struct seq_file *seq, const struct gfs2_glock *gl)
{
	const struct gfs2_rgrpd *rgd = gl->gl_object;
	if (rgd == NULL)
		return 0;
	gfs2_print_dbg(seq, " R: n:%llu f:%02x b:%u/%u i:%u\n",
		       (unsigned long long)rgd->rd_addr, rgd->rd_flags,
		       rgd->rd_free, rgd->rd_free_clone, rgd->rd_dinodes);
	return 0;
}

static void gfs2_rgrp_error(struct gfs2_rgrpd *rgd)
{
	struct gfs2_sbd *sdp = rgd->rd_sbd;
	fs_warn(sdp, "rgrp %llu has an error, marking it readonly until umount\n",
		(unsigned long long)rgd->rd_addr);
	fs_warn(sdp, "umount on all nodes and run fsck.gfs2 to fix the error\n");
	gfs2_rgrp_dump(NULL, rgd->rd_gl);
	rgd->rd_flags |= GFS2_RDF_ERROR;
}

/**
 * gfs2_alloc_block - Allocate one or more blocks
 * @ip: the inode to allocate the block for
 * @bn: Used to return the starting block number
 * @n: requested number of blocks/extent length (value/result)
 *
 * Returns: 0 or error
 */

int gfs2_alloc_block(struct gfs2_inode *ip, u64 *bn, unsigned int *n)
{
	struct gfs2_sbd *sdp = GFS2_SB(&ip->i_inode);
	struct buffer_head *dibh;
	struct gfs2_alloc *al = ip->i_alloc;
	struct gfs2_rgrpd *rgd;
	u32 goal, blk;
	u64 block;
	int error;

	/* Only happens if there is a bug in gfs2, return something distinctive
	 * to ensure that it is noticed.
	 */
	if (al == NULL)
		return -ECANCELED;

	rgd = al->al_rgd;

	if (rgrp_contains_block(rgd, ip->i_goal))
		goal = ip->i_goal - rgd->rd_data0;
	else
		goal = rgd->rd_last_alloc;

	blk = rgblk_search(rgd, goal, GFS2_BLKST_FREE, GFS2_BLKST_USED, n);

	/* Since all blocks are reserved in advance, this shouldn't happen */
	if (blk == BFITNOENT)
		goto rgrp_error;

	rgd->rd_last_alloc = blk;
	block = rgd->rd_data0 + blk;
	ip->i_goal = block;
	error = gfs2_meta_inode_buffer(ip, &dibh);
	if (error == 0) {
		struct gfs2_dinode *di = (struct gfs2_dinode *)dibh->b_data;
		gfs2_trans_add_bh(ip->i_gl, dibh, 1);
		di->di_goal_meta = di->di_goal_data = cpu_to_be64(ip->i_goal);
		brelse(dibh);
	}
	if (rgd->rd_free < *n)
		goto rgrp_error;

	rgd->rd_free -= *n;

	gfs2_trans_add_bh(rgd->rd_gl, rgd->rd_bits[0].bi_bh, 1);
	gfs2_rgrp_out(rgd, rgd->rd_bits[0].bi_bh->b_data);

	al->al_alloced += *n;

	gfs2_statfs_change(sdp, 0, -(s64)*n, 0);
	gfs2_quota_change(ip, *n, ip->i_inode.i_uid, ip->i_inode.i_gid);

	spin_lock(&sdp->sd_rindex_spin);
	rgd->rd_free_clone -= *n;
	spin_unlock(&sdp->sd_rindex_spin);
	trace_gfs2_block_alloc(ip, block, *n, GFS2_BLKST_USED);
	*bn = block;
	return 0;

rgrp_error:
	gfs2_rgrp_error(rgd);
	return -EIO;
}

/**
 * gfs2_alloc_di - Allocate a dinode
 * @dip: the directory that the inode is going in
 * @bn: the block number which is allocated
 * @generation: the generation number of the inode
 *
 * Returns: 0 on success or error
 */

int gfs2_alloc_di(struct gfs2_inode *dip, u64 *bn, u64 *generation)
{
	struct gfs2_sbd *sdp = GFS2_SB(&dip->i_inode);
	struct gfs2_alloc *al = dip->i_alloc;
	struct gfs2_rgrpd *rgd = al->al_rgd;
	u32 blk;
	u64 block;
	unsigned int n = 1;

	blk = rgblk_search(rgd, rgd->rd_last_alloc,
			   GFS2_BLKST_FREE, GFS2_BLKST_DINODE, &n);

	/* Since all blocks are reserved in advance, this shouldn't happen */
	if (blk == BFITNOENT)
		goto rgrp_error;

	rgd->rd_last_alloc = blk;
	block = rgd->rd_data0 + blk;
	if (rgd->rd_free == 0)
		goto rgrp_error;

	rgd->rd_free--;
	rgd->rd_dinodes++;
	*generation = rgd->rd_igeneration++;
	if (*generation == 0)
		*generation = rgd->rd_igeneration++;
	gfs2_trans_add_bh(rgd->rd_gl, rgd->rd_bits[0].bi_bh, 1);
	gfs2_rgrp_out(rgd, rgd->rd_bits[0].bi_bh->b_data);

	al->al_alloced++;

	gfs2_statfs_change(sdp, 0, -1, +1);
	gfs2_trans_add_unrevoke(sdp, block, 1);

	spin_lock(&sdp->sd_rindex_spin);
	rgd->rd_free_clone--;
	spin_unlock(&sdp->sd_rindex_spin);
	trace_gfs2_block_alloc(dip, block, 1, GFS2_BLKST_DINODE);
	*bn = block;
	return 0;

rgrp_error:
	gfs2_rgrp_error(rgd);
	return -EIO;
}

/**
 * gfs2_free_data - free a contiguous run of data block(s)
 * @ip: the inode these blocks are being freed from
 * @bstart: first block of a run of contiguous blocks
 * @blen: the length of the block run
 *
 */

void __gfs2_free_data(struct gfs2_inode *ip, u64 bstart, u32 blen)
{
	struct gfs2_sbd *sdp = GFS2_SB(&ip->i_inode);
	struct gfs2_rgrpd *rgd;

	rgd = rgblk_free(sdp, bstart, blen, GFS2_BLKST_FREE);
	if (!rgd)
		return;
	trace_gfs2_block_alloc(ip, bstart, blen, GFS2_BLKST_FREE);
	rgd->rd_free += blen;

	gfs2_trans_add_bh(rgd->rd_gl, rgd->rd_bits[0].bi_bh, 1);
	gfs2_rgrp_out(rgd, rgd->rd_bits[0].bi_bh->b_data);

	gfs2_trans_add_rg(rgd);
}

<<<<<<< HEAD
=======
	/* Directories keep their data in the metadata address space */
	if (ip->i_depth)
		gfs2_meta_wipe(ip, bstart, blen);
}

>>>>>>> d762f438
/**
 * gfs2_free_data - free a contiguous run of data block(s)
 * @ip: the inode these blocks are being freed from
 * @bstart: first block of a run of contiguous blocks
 * @blen: the length of the block run
 *
 */

void gfs2_free_data(struct gfs2_inode *ip, u64 bstart, u32 blen)
{
	struct gfs2_sbd *sdp = GFS2_SB(&ip->i_inode);

	__gfs2_free_data(ip, bstart, blen);
	gfs2_statfs_change(sdp, 0, +blen, 0);
	gfs2_quota_change(ip, -(s64)blen, ip->i_inode.i_uid, ip->i_inode.i_gid);
}

/**
 * gfs2_free_meta - free a contiguous run of data block(s)
 * @ip: the inode these blocks are being freed from
 * @bstart: first block of a run of contiguous blocks
 * @blen: the length of the block run
 *
 */

void __gfs2_free_meta(struct gfs2_inode *ip, u64 bstart, u32 blen)
{
	struct gfs2_sbd *sdp = GFS2_SB(&ip->i_inode);
	struct gfs2_rgrpd *rgd;

	rgd = rgblk_free(sdp, bstart, blen, GFS2_BLKST_FREE);
	if (!rgd)
		return;
	trace_gfs2_block_alloc(ip, bstart, blen, GFS2_BLKST_FREE);
	rgd->rd_free += blen;

	gfs2_trans_add_bh(rgd->rd_gl, rgd->rd_bits[0].bi_bh, 1);
	gfs2_rgrp_out(rgd, rgd->rd_bits[0].bi_bh->b_data);

	gfs2_trans_add_rg(rgd);
	gfs2_meta_wipe(ip, bstart, blen);
}
<<<<<<< HEAD

/**
 * gfs2_free_meta - free a contiguous run of data block(s)
 * @ip: the inode these blocks are being freed from
 * @bstart: first block of a run of contiguous blocks
 * @blen: the length of the block run
 *
 */

void gfs2_free_meta(struct gfs2_inode *ip, u64 bstart, u32 blen)
{
	struct gfs2_sbd *sdp = GFS2_SB(&ip->i_inode);

=======

/**
 * gfs2_free_meta - free a contiguous run of data block(s)
 * @ip: the inode these blocks are being freed from
 * @bstart: first block of a run of contiguous blocks
 * @blen: the length of the block run
 *
 */

void gfs2_free_meta(struct gfs2_inode *ip, u64 bstart, u32 blen)
{
	struct gfs2_sbd *sdp = GFS2_SB(&ip->i_inode);

>>>>>>> d762f438
	__gfs2_free_meta(ip, bstart, blen);
	gfs2_statfs_change(sdp, 0, +blen, 0);
	gfs2_quota_change(ip, -(s64)blen, ip->i_inode.i_uid, ip->i_inode.i_gid);
}

void gfs2_unlink_di(struct inode *inode)
{
	struct gfs2_inode *ip = GFS2_I(inode);
	struct gfs2_sbd *sdp = GFS2_SB(inode);
	struct gfs2_rgrpd *rgd;
	u64 blkno = ip->i_no_addr;

	rgd = rgblk_free(sdp, blkno, 1, GFS2_BLKST_UNLINKED);
	if (!rgd)
		return;
	trace_gfs2_block_alloc(ip, blkno, 1, GFS2_BLKST_UNLINKED);
	gfs2_trans_add_bh(rgd->rd_gl, rgd->rd_bits[0].bi_bh, 1);
	gfs2_rgrp_out(rgd, rgd->rd_bits[0].bi_bh->b_data);
	gfs2_trans_add_rg(rgd);
}

static void gfs2_free_uninit_di(struct gfs2_rgrpd *rgd, u64 blkno)
{
	struct gfs2_sbd *sdp = rgd->rd_sbd;
	struct gfs2_rgrpd *tmp_rgd;

	tmp_rgd = rgblk_free(sdp, blkno, 1, GFS2_BLKST_FREE);
	if (!tmp_rgd)
		return;
	gfs2_assert_withdraw(sdp, rgd == tmp_rgd);

	if (!rgd->rd_dinodes)
		gfs2_consist_rgrpd(rgd);
	rgd->rd_dinodes--;
	rgd->rd_free++;

	gfs2_trans_add_bh(rgd->rd_gl, rgd->rd_bits[0].bi_bh, 1);
	gfs2_rgrp_out(rgd, rgd->rd_bits[0].bi_bh->b_data);

	gfs2_statfs_change(sdp, 0, +1, -1);
	gfs2_trans_add_rg(rgd);
}


void gfs2_free_di(struct gfs2_rgrpd *rgd, struct gfs2_inode *ip)
{
	gfs2_free_uninit_di(rgd, ip->i_no_addr);
	trace_gfs2_block_alloc(ip, ip->i_no_addr, 1, GFS2_BLKST_FREE);
	gfs2_quota_change(ip, -1, ip->i_inode.i_uid, ip->i_inode.i_gid);
	gfs2_meta_wipe(ip, ip->i_no_addr, 1);
}

/**
 * gfs2_check_blk_type - Check the type of a block
 * @sdp: The superblock
 * @no_addr: The block number to check
 * @type: The block type we are looking for
 *
 * Returns: 0 if the block type matches the expected type
 *          -ESTALE if it doesn't match
 *          or -ve errno if something went wrong while checking
 */

int gfs2_check_blk_type(struct gfs2_sbd *sdp, u64 no_addr, unsigned int type)
{
	struct gfs2_rgrpd *rgd;
	struct gfs2_holder ri_gh, rgd_gh;
	struct gfs2_inode *ip = GFS2_I(sdp->sd_rindex);
	int ri_locked = 0;
	int error;

	if (!gfs2_glock_is_locked_by_me(ip->i_gl)) {
		error = gfs2_rindex_hold(sdp, &ri_gh);
		if (error)
			goto fail;
		ri_locked = 1;
	}

	error = -EINVAL;
	rgd = gfs2_blk2rgrpd(sdp, no_addr);
	if (!rgd)
		goto fail_rindex;

	error = gfs2_glock_nq_init(rgd->rd_gl, LM_ST_SHARED, 0, &rgd_gh);
	if (error)
		goto fail_rindex;

	if (gfs2_get_block_type(rgd, no_addr) != type)
		error = -ESTALE;

	gfs2_glock_dq_uninit(&rgd_gh);
fail_rindex:
	if (ri_locked)
		gfs2_glock_dq_uninit(&ri_gh);
fail:
	return error;
}

/**
 * gfs2_rlist_add - add a RG to a list of RGs
 * @sdp: the filesystem
 * @rlist: the list of resource groups
 * @block: the block
 *
 * Figure out what RG a block belongs to and add that RG to the list
 *
 * FIXME: Don't use NOFAIL
 *
 */

void gfs2_rlist_add(struct gfs2_sbd *sdp, struct gfs2_rgrp_list *rlist,
		    u64 block)
{
	struct gfs2_rgrpd *rgd;
	struct gfs2_rgrpd **tmp;
	unsigned int new_space;
	unsigned int x;

	if (gfs2_assert_warn(sdp, !rlist->rl_ghs))
		return;

	rgd = gfs2_blk2rgrpd(sdp, block);
	if (!rgd) {
		if (gfs2_consist(sdp))
			fs_err(sdp, "block = %llu\n", (unsigned long long)block);
		return;
	}

	for (x = 0; x < rlist->rl_rgrps; x++)
		if (rlist->rl_rgd[x] == rgd)
			return;

	if (rlist->rl_rgrps == rlist->rl_space) {
		new_space = rlist->rl_space + 10;

		tmp = kcalloc(new_space, sizeof(struct gfs2_rgrpd *),
			      GFP_NOFS | __GFP_NOFAIL);

		if (rlist->rl_rgd) {
			memcpy(tmp, rlist->rl_rgd,
			       rlist->rl_space * sizeof(struct gfs2_rgrpd *));
			kfree(rlist->rl_rgd);
		}

		rlist->rl_space = new_space;
		rlist->rl_rgd = tmp;
	}

	rlist->rl_rgd[rlist->rl_rgrps++] = rgd;
}

/**
 * gfs2_rlist_alloc - all RGs have been added to the rlist, now allocate
 *      and initialize an array of glock holders for them
 * @rlist: the list of resource groups
 * @state: the lock state to acquire the RG lock in
 * @flags: the modifier flags for the holder structures
 *
 * FIXME: Don't use NOFAIL
 *
 */

void gfs2_rlist_alloc(struct gfs2_rgrp_list *rlist, unsigned int state)
{
	unsigned int x;

	rlist->rl_ghs = kcalloc(rlist->rl_rgrps, sizeof(struct gfs2_holder),
				GFP_NOFS | __GFP_NOFAIL);
	for (x = 0; x < rlist->rl_rgrps; x++)
		gfs2_holder_init(rlist->rl_rgd[x]->rd_gl,
				state, 0,
				&rlist->rl_ghs[x]);
}

/**
 * gfs2_rlist_free - free a resource group list
 * @list: the list of resource groups
 *
 */

void gfs2_rlist_free(struct gfs2_rgrp_list *rlist)
{
	unsigned int x;

	kfree(rlist->rl_rgd);

	if (rlist->rl_ghs) {
		for (x = 0; x < rlist->rl_rgrps; x++)
			gfs2_holder_uninit(&rlist->rl_ghs[x]);
		kfree(rlist->rl_ghs);
	}
}
<|MERGE_RESOLUTION|>--- conflicted
+++ resolved
@@ -1629,16 +1629,12 @@
 	gfs2_rgrp_out(rgd, rgd->rd_bits[0].bi_bh->b_data);
 
 	gfs2_trans_add_rg(rgd);
-}
-
-<<<<<<< HEAD
-=======
+
 	/* Directories keep their data in the metadata address space */
 	if (ip->i_depth)
 		gfs2_meta_wipe(ip, bstart, blen);
 }
 
->>>>>>> d762f438
 /**
  * gfs2_free_data - free a contiguous run of data block(s)
  * @ip: the inode these blocks are being freed from
@@ -1681,7 +1677,6 @@
 	gfs2_trans_add_rg(rgd);
 	gfs2_meta_wipe(ip, bstart, blen);
 }
-<<<<<<< HEAD
 
 /**
  * gfs2_free_meta - free a contiguous run of data block(s)
@@ -1695,21 +1690,6 @@
 {
 	struct gfs2_sbd *sdp = GFS2_SB(&ip->i_inode);
 
-=======
-
-/**
- * gfs2_free_meta - free a contiguous run of data block(s)
- * @ip: the inode these blocks are being freed from
- * @bstart: first block of a run of contiguous blocks
- * @blen: the length of the block run
- *
- */
-
-void gfs2_free_meta(struct gfs2_inode *ip, u64 bstart, u32 blen)
-{
-	struct gfs2_sbd *sdp = GFS2_SB(&ip->i_inode);
-
->>>>>>> d762f438
 	__gfs2_free_meta(ip, bstart, blen);
 	gfs2_statfs_change(sdp, 0, +blen, 0);
 	gfs2_quota_change(ip, -(s64)blen, ip->i_inode.i_uid, ip->i_inode.i_gid);
