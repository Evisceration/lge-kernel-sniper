config SUSPEND
	bool "Suspend to RAM and standby"
	depends on ARCH_SUSPEND_POSSIBLE
	default y
	---help---
	  Allow the system to enter sleep states in which main memory is
	  powered and thus its contents are preserved, such as the
	  suspend-to-RAM state (e.g. the ACPI S3 state).

config SUSPEND_FREEZER
	bool "Enable freezer for suspend to RAM/standby" \
		if ARCH_WANTS_FREEZER_CONTROL || BROKEN
	depends on SUSPEND
	default y
	help
	  This allows you to turn off the freezer for suspend. If this is
	  done, no tasks are frozen for suspend to RAM/standby.

	  Turning OFF this setting is NOT recommended! If in doubt, say Y.

config HAS_WAKELOCK
	bool

config HAS_EARLYSUSPEND
	bool

config WAKELOCK
	bool "Wake lock"
	depends on PM && RTC_CLASS
	default n
	select HAS_WAKELOCK
	---help---
	  Enable wakelocks. When user space request a sleep state the
	  sleep request will be delayed until no wake locks are held.

config WAKELOCK_STAT
	bool "Wake lock stats"
	depends on WAKELOCK
	default y
	---help---
	  Report wake lock stats in /proc/wakelocks

config USER_WAKELOCK
	bool "Userspace wake locks"
	depends on WAKELOCK
	default y
	---help---
	  User-space wake lock api. Write "lockname" or "lockname timeout"
	  to /sys/power/wake_lock lock and if needed create a wake lock.
	  Write "lockname" to /sys/power/wake_unlock to unlock a user wake
	  lock.

config EARLYSUSPEND
	bool "Early suspend"
	depends on WAKELOCK
	default y
	select HAS_EARLYSUSPEND
	---help---
	  Call early suspend handlers when the user requested sleep state
	  changes.

choice
	prompt "User-space screen access"
	default FB_EARLYSUSPEND if !FRAMEBUFFER_CONSOLE
	default CONSOLE_EARLYSUSPEND
	depends on HAS_EARLYSUSPEND

	config NO_USER_SPACE_SCREEN_ACCESS_CONTROL
		bool "None"

	config CONSOLE_EARLYSUSPEND
		bool "Console switch on early-suspend"
		depends on HAS_EARLYSUSPEND && VT
		---help---
		  Register early suspend handler to perform a console switch to
		  when user-space should stop drawing to the screen and a switch
		  back when it should resume.

	config FB_EARLYSUSPEND
		bool "Sysfs interface"
		depends on HAS_EARLYSUSPEND
		---help---
		  Register early suspend handler that notifies and waits for
		  user-space through sysfs when user-space should stop drawing
		  to the screen and notifies user-space when it should resume.
endchoice

config HIBERNATE_CALLBACKS
	bool

config HIBERNATION
	bool "Hibernation (aka 'suspend to disk')"
	depends on SWAP && ARCH_HIBERNATION_POSSIBLE
	select HIBERNATE_CALLBACKS
	select LZO_COMPRESS
	select LZO_DECOMPRESS
	---help---
	  Enable the suspend to disk (STD) functionality, which is usually
	  called "hibernation" in user interfaces.  STD checkpoints the
	  system and powers it off; and restores that checkpoint on reboot.

	  You can suspend your machine with 'echo disk > /sys/power/state'
	  after placing resume=/dev/swappartition on the kernel command line
	  in your bootloader's configuration file.

	  Alternatively, you can use the additional userland tools available
	  from <http://suspend.sf.net>.

	  In principle it does not require ACPI or APM, although for example
	  ACPI will be used for the final steps when it is available.  One
	  of the reasons to use software suspend is that the firmware hooks
	  for suspend states like suspend-to-RAM (STR) often don't work very
	  well with Linux.

	  It creates an image which is saved in your active swap. Upon the next
	  boot, pass the 'resume=/dev/swappartition' argument to the kernel to
	  have it detect the saved image, restore memory state from it, and
	  continue to run as before. If you do not want the previous state to
	  be reloaded, then use the 'noresume' kernel command line argument.
	  Note, however, that fsck will be run on your filesystems and you will
	  need to run mkswap against the swap partition used for the suspend.

	  It also works with swap files to a limited extent (for details see
	  <file:Documentation/power/swsusp-and-swap-files.txt>).

	  Right now you may boot without resuming and resume later but in the
	  meantime you cannot use the swap partition(s)/file(s) involved in
	  suspending.  Also in this case you must not use the filesystems
	  that were mounted before the suspend.  In particular, you MUST NOT
	  MOUNT any journaled filesystems mounted before the suspend or they
	  will get corrupted in a nasty way.

	  For more information take a look at <file:Documentation/power/swsusp.txt>.

config PM_STD_PARTITION
	string "Default resume partition"
	depends on HIBERNATION
	default ""
	---help---
	  The default resume partition is the partition that the suspend-
	  to-disk implementation will look for a suspended disk image. 

	  The partition specified here will be different for almost every user. 
	  It should be a valid swap partition (at least for now) that is turned
	  on before suspending. 

	  The partition specified can be overridden by specifying:

		resume=/dev/<other device> 

	  which will set the resume partition to the device specified. 

	  Note there is currently not a way to specify which device to save the
	  suspended image to. It will simply pick the first available swap 
	  device.

config PM_SLEEP
	def_bool y
	depends on SUSPEND || HIBERNATE_CALLBACKS

config PM_SLEEP_SMP
	def_bool y
	depends on SMP
	depends on ARCH_SUSPEND_POSSIBLE || ARCH_HIBERNATION_POSSIBLE
	depends on PM_SLEEP
	select HOTPLUG
	select HOTPLUG_CPU

config PM_RUNTIME
	bool "Run-time PM core functionality"
	depends on !IA64_HP_SIM
	---help---
	  Enable functionality allowing I/O devices to be put into energy-saving
	  (low power) states at run time (or autosuspended) after a specified
	  period of inactivity and woken up in response to a hardware-generated
	  wake-up event or a driver's request.

	  Hardware support is generally required for this functionality to work
	  and the bus type drivers of the buses the devices are on are
	  responsible for the actual handling of the autosuspend requests and
	  wake-up events.

config PM
	def_bool y
	depends on PM_SLEEP || PM_RUNTIME

config PM_DEBUG
	bool "Power Management Debug Support"
	depends on PM
	---help---
	This option enables various debugging support in the Power Management
	code. This is helpful when debugging and reporting PM bugs, like
	suspend support.

config PM_ADVANCED_DEBUG
	bool "Extra PM attributes in sysfs for low-level debugging/testing"
	depends on PM_DEBUG
	---help---
	Add extra sysfs attributes allowing one to access some Power Management
	fields of device objects from user space.  If you are not a kernel
	developer interested in debugging/testing Power Management, say "no".

config PM_TEST_SUSPEND
	bool "Test suspend/resume and wakealarm during bootup"
	depends on SUSPEND && PM_DEBUG && RTC_CLASS=y
	---help---
	This option will let you suspend your machine during bootup, and
	make it wake up a few seconds later using an RTC wakeup alarm.
	Enable this with a kernel parameter like "test_suspend=mem".

	You probably want to have your system's RTC driver statically
	linked, ensuring that it's available when this test runs.

config CAN_PM_TRACE
	def_bool y
	depends on PM_DEBUG && PM_SLEEP

config PM_TRACE
	bool
	help
	  This enables code to save the last PM event point across
	  reboot. The architecture needs to support this, x86 for
	  example does by saving things in the RTC, see below.

	  The architecture specific code must provide the extern
	  functions from <linux/resume-trace.h> as well as the
	  <asm/resume-trace.h> header with a TRACE_RESUME() macro.

	  The way the information is presented is architecture-
	  dependent, x86 will print the information during a
	  late_initcall.

config PM_TRACE_RTC
	bool "Suspend/resume event tracing"
	depends on CAN_PM_TRACE
	depends on X86
	select PM_TRACE
	---help---
	This enables some cheesy code to save the last PM event point in the
	RTC across reboots, so that you can debug a machine that just hangs
	during suspend (or more commonly, during resume).

	To use this debugging feature you should attempt to suspend the
	machine, reboot it and then run

		dmesg -s 1000000 | grep 'hash matches'

	CAUTION: this option will cause your machine's real-time clock to be
	set to an invalid time after a resume.

config APM_EMULATION
	tristate "Advanced Power Management Emulation"
	depends on PM && SYS_SUPPORTS_APM_EMULATION
	help
	  APM is a BIOS specification for saving power using several different
	  techniques. This is mostly useful for battery powered laptops with
	  APM compliant BIOSes. If you say Y here, the system time will be
	  reset after a RESUME operation, the /proc/apm device will provide
	  battery status information, and user-space programs will receive
	  notification of APM "events" (e.g. battery status change).

	  In order to use APM, you will need supporting software. For location
	  and more information, read <file:Documentation/power/pm.txt> and the
	  Battery Powered Linux mini-HOWTO, available from
	  <http://www.tldp.org/docs.html#howto>.

	  This driver does not spin down disk drives (see the hdparm(8)
	  manpage ("man 8 hdparm") for that), and it doesn't turn off
	  VESA-compliant "green" monitors.

	  Generally, if you don't have a battery in your machine, there isn't
	  much point in using this driver and you should say N. If you get
	  random kernel OOPSes or reboots that don't seem to be related to
	  anything, try disabling/enabling this option (or disabling/enabling
	  APM in your BIOS).

config ARCH_HAS_OPP
	bool

config PM_OPP
	bool "Operating Performance Point (OPP) Layer library"
	depends on ARCH_HAS_OPP
	---help---
	  SOCs have a standard set of tuples consisting of frequency and
	  voltage pairs that the device will support per voltage domain. This
	  is called Operating Performance Point or OPP. The actual definitions
	  of OPP varies over silicon within the same family of devices.

	  OPP layer organizes the data internally using device pointers
	  representing individual voltage domains and provides SOC
	  implementations a ready to use framework to manage OPPs.
	  For more information, read <file:Documentation/power/opp.txt>

config PM_RUNTIME_CLK
	def_bool y
	depends on PM_RUNTIME && HAVE_CLK

<<<<<<< HEAD
config SUSPEND_TIME
	bool "Log time spent in suspend"
	---help---
	  Prints the time spent in suspend in the kernel log, and
	  keeps statistics on the time spent in suspend in
	  /sys/kernel/debug/suspend_time
=======
config CPU_PM
	bool
	depends on SUSPEND || CPU_IDLE
>>>>>>> 04aaebd3
<|MERGE_RESOLUTION|>--- conflicted
+++ resolved
@@ -295,15 +295,13 @@
 	def_bool y
 	depends on PM_RUNTIME && HAVE_CLK
 
-<<<<<<< HEAD
+config CPU_PM
+	bool
+	depends on SUSPEND || CPU_IDLE
+
 config SUSPEND_TIME
 	bool "Log time spent in suspend"
 	---help---
 	  Prints the time spent in suspend in the kernel log, and
 	  keeps statistics on the time spent in suspend in
-	  /sys/kernel/debug/suspend_time
-=======
-config CPU_PM
-	bool
-	depends on SUSPEND || CPU_IDLE
->>>>>>> 04aaebd3
+	  /sys/kernel/debug/suspend_time