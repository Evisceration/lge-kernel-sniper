menu "CPU Frequency scaling"

config CPU_FREQ
	bool "CPU Frequency scaling"
	help
	  CPU Frequency scaling allows you to change the clock speed of
	  CPUs on the fly. This is a nice method to save power, because
	  the lower the CPU clock speed, the less power the CPU consumes.

	  Note that this driver doesn't automatically change the CPU
	  clock speed, you need to either enable a dynamic cpufreq governor
	  (see below) after boot, or use a userspace tool.

	  For details, take a look at <file:Documentation/cpu-freq>.

	  If in doubt, say N.

if CPU_FREQ

config CPU_FREQ_TABLE
	tristate

config CPU_FREQ_STAT
	tristate "CPU frequency translation statistics"
	select CPU_FREQ_TABLE
	default y
	help
	  This driver exports CPU frequency statistics information through sysfs
	  file system.

	  To compile this driver as a module, choose M here: the
	  module will be called cpufreq_stats.

	  If in doubt, say N.

config CPU_FREQ_STAT_DETAILS
	bool "CPU frequency translation statistics details"
	depends on CPU_FREQ_STAT
	help
	  This will show detail CPU frequency translation table in sysfs file
	  system.

	  If in doubt, say N.

choice
	prompt "Default CPUFreq governor"
	default CPU_FREQ_DEFAULT_GOV_USERSPACE if CPU_FREQ_SA1100 || CPU_FREQ_SA1110
	default CPU_FREQ_DEFAULT_GOV_PERFORMANCE
	help
	  This option sets which CPUFreq governor shall be loaded at
	  startup. If in doubt, select 'performance'.

config CPU_FREQ_DEFAULT_GOV_PERFORMANCE
	bool "performance"
	select CPU_FREQ_GOV_PERFORMANCE
	help
	  Use the CPUFreq governor 'performance' as default. This sets
	  the frequency statically to the highest frequency supported by
	  the CPU.

config CPU_FREQ_DEFAULT_GOV_POWERSAVE
	bool "powersave"
	depends on EXPERT
	select CPU_FREQ_GOV_POWERSAVE
	help
	  Use the CPUFreq governor 'powersave' as default. This sets
	  the frequency statically to the lowest frequency supported by
	  the CPU.

config CPU_FREQ_DEFAULT_GOV_USERSPACE
	bool "userspace"
	select CPU_FREQ_GOV_USERSPACE
	help
	  Use the CPUFreq governor 'userspace' as default. This allows
	  you to set the CPU frequency manually or when a userspace
	  program shall be able to set the CPU dynamically without having
	  to enable the userspace governor manually.

config CPU_FREQ_DEFAULT_GOV_ONDEMAND
	bool "ondemand"
	select CPU_FREQ_GOV_ONDEMAND
	select CPU_FREQ_GOV_PERFORMANCE
	help
	  Use the CPUFreq governor 'ondemand' as default. This allows
	  you to get a full dynamic frequency capable system by simply
	  loading your cpufreq low-level hardware driver.
	  Be aware that not all cpufreq drivers support the ondemand
	  governor. If unsure have a look at the help section of the
	  driver. Fallback governor will be the performance governor.

config CPU_FREQ_DEFAULT_GOV_ONDEMANDX
	bool "ondemandx"
	select CPU_FREQ_GOV_ONDEMANDX
	select CPU_FREQ_GOV_PERFORMANCE
	help
	  Use the CPUFreq governor 'ondemand' as default. This allows
	  you to get a full dynamic frequency capable system by simply
	  loading your cpufreq low-level hardware driver.
	  Be aware that not all cpufreq drivers support the ondemand
	  governor. If unsure have a look at the help section of the
	  driver. Fallback governor will be the performance governor.
	  OndemandX has built in sleep profile, but not working Sysfs
	  interface.

config CPU_FREQ_DEFAULT_GOV_CONSERVATIVE
	bool "conservative"
	select CPU_FREQ_GOV_CONSERVATIVE
	select CPU_FREQ_GOV_PERFORMANCE
	help
	  Use the CPUFreq governor 'conservative' as default. This allows
	  you to get a full dynamic frequency capable system by simply
	  loading your cpufreq low-level hardware driver.
	  Be aware that not all cpufreq drivers support the conservative
	  governor. If unsure have a look at the help section of the
	  driver. Fallback governor will be the performance governor.

config CPU_FREQ_DEFAULT_GOV_INTERACTIVE
	bool "interactive"
	select CPU_FREQ_GOV_INTERACTIVE
	help
	  Use the CPUFreq governor 'interactive' as default. This allows
	  you to get a full dynamic cpu frequency capable system by simply
	  loading your cpufreq low-level hardware driver, using the
	  'interactive' governor for latency-sensitive workloads.

config CPU_FREQ_DEFAULT_GOV_INTERACTIVEB
	bool "interactiveb"
	select CPU_FREQ_GOV_INTERACTIVEB
	help
	  Use the CPUFreq governor 'interactiveb' as default. This allows
	  you to get a full dynamic cpu frequency capable system by simply
	  loading your cpufreq low-level hardware driver, using the
	  'interactiveb' governor for latency-sensitive workloads.

config CPU_FREQ_DEFAULT_GOV_HOTPLUG
	bool "hotplug"
	select CPU_FREQ_GOV_HOTPLUG
	select CPU_FREQ_GOV_PERFORMANCE
	help
	  Use the CPUFreq governor 'hotplug' as default. This allows you
	  to get a full dynamic frequency capable system with CPU
	  hotplug support by simply loading your cpufreq low-level
	  hardware driver.  Be aware that not all cpufreq drivers
	  support the hotplug governor. If unsure have a look at
	  the help section of the driver. Fallback governor will be the
	  performance governor.

config CPU_FREQ_DEFAULT_GOV_SMARTASS2
<<<<<<< HEAD
	bool "smartass2"
	select CPU_FREQ_GOV_SMARTASS2
	select CPU_FREQ_GOV_PERFORMANCE
	help
	  Use the CPUFreq governor 'Smartass2' as default.

config CPU_FREQ_DEFAULT_GOV_LIONHEART
	bool "lionheart"
	select CPU_FREQ_GOV_LIONHEART
	help
	  Lionheart is a conservative-based governor which is based on
	  samsung's update3 source. The tunables (such as the thresholds
	  and sampling rate) were changed so the governor behaves more
	  like the performance one, at the cost of battery as the scaling
	  is very aggressive. When it comes to smoothness (not considering
	  battery drain), a tuned conservative delivers more as compared to
	  a tuned ondemand.

config CPU_FREQ_DEFAULT_GOV_SAVAGEDZEN
  	bool "savagedzen"
  	select CPU_FREQ_GOV_SAVAGEDZEN
	select CPU_FREQ_GOV_PERFORMANCE
  	help
    	  Use the CPUFreq governor 'savaged-zen' as default.

config CPU_FREQ_DEFAULT_GOV_AGGRESSIVE
	bool "aggressive"
	select CPU_FREQ_GOV_AGGRESSIVE
	help
	A modified conservative governor.
        This features earlysuspend, hotplugging,
        and tweaks to make it more aggressive.
=======
    bool "smartass2"
    select CPU_FREQ_GOV_SMARTASS2
    help
     Use the CPUFreq governor 'smartassV2' as default.
 
>>>>>>> da2d993c

endchoice

config CPU_FREQ_GOV_PERFORMANCE
	tristate "'performance' governor"
	help
	  This cpufreq governor sets the frequency statically to the
	  highest available CPU frequency.

	  To compile this driver as a module, choose M here: the
	  module will be called cpufreq_performance.

	  If in doubt, say Y.

config CPU_FREQ_GOV_SMARTASS2
	tristate "'smartassV2' cpufreq governor"
	depends on CPU_FREQ
	help
	  'smartassV2' - a "smart" optimized governor!

	  If in doubt, say N.

config CPU_FREQ_GOV_POWERSAVE
	tristate "'powersave' governor"
	help
	  This cpufreq governor sets the frequency statically to the
	  lowest available CPU frequency.

	  To compile this driver as a module, choose M here: the
	  module will be called cpufreq_powersave.

	  If in doubt, say Y.



config CPU_FREQ_GOV_USERSPACE
	tristate "'userspace' governor for userspace frequency scaling"
	help
	  Enable this cpufreq governor when you either want to set the
	  CPU frequency manually or when a userspace program shall
	  be able to set the CPU dynamically, like on LART
	  <http://www.lartmaker.nl/>.

	  To compile this driver as a module, choose M here: the
	  module will be called cpufreq_userspace.

	  For details, take a look at <file:Documentation/cpu-freq/>.

	  If in doubt, say Y.

config CPU_FREQ_GOV_ONDEMAND
	tristate "'ondemand' cpufreq policy governor"
	select CPU_FREQ_TABLE
	help
	  'ondemand' - This driver adds a dynamic cpufreq policy governor.
	  The governor does a periodic polling and
	  changes frequency based on the CPU utilization.
	  The support for this governor depends on CPU capability to
	  do fast frequency switching (i.e, very low latency frequency
	  transitions).

	  To compile this driver as a module, choose M here: the
	  module will be called cpufreq_ondemand.

	  For details, take a look at linux/Documentation/cpu-freq.

	  If in doubt, say N.

config CPU_FREQ_GOV_ONDEMANDX
	tristate "'ondemandx' cpufreq policy governor"
	select CPU_FREQ_TABLE
	help
	  'ondemand' - This driver adds a dynamic cpufreq policy governor.
	  The governor does a periodic polling and
	  changes frequency based on the CPU utilization.
	  The support for this governor depends on CPU capability to
	  do fast frequency switching (i.e, very low latency frequency
	  transitions).

	  To compile this driver as a module, choose M here: the
	  module will be called cpufreq_ondemand.

	  For details, take a look at linux/Documentation/cpu-freq.

	  If in doubt, say N.

config CPU_FREQ_GOV_INTERACTIVE
	tristate "'interactive' cpufreq policy governor"
	help
	  'interactive' - This driver adds a dynamic cpufreq policy governor
	  designed for latency-sensitive workloads.

	  This governor attempts to reduce the latency of clock
	  increases so that the system is more responsive to
	  interactive workloads.

	  To compile this driver as a module, choose M here: the
	  module will be called cpufreq_interactive.

	  For details, take a look at linux/Documentation/cpu-freq.

	  If in doubt, say N.

config CPU_FREQ_GOV_INTERACTIVEB
	tristate "'interactiveb' cpufreq policy governor"
	help
	  'interactiveb' - This driver adds a dynamic cpufreq policy governor
	  designed for latency-sensitive workloads.

	  This governor attempts to reduce the latency of clock
	  increases so that the system is more responsive to
	  interactive workloads.

	  To compile this driver as a module, choose M here: the
	  module will be called cpufreq_interactiveb.

	  For details, take a look at linux/Documentation/cpu-freq.

	  If in doubt, say N.

config CPU_FREQ_GOV_CONSERVATIVE
	tristate "'conservative' cpufreq governor"
	depends on CPU_FREQ
	help
	  'conservative' - this driver is rather similar to the 'ondemand'
	  governor both in its source code and its purpose, the difference is
	  its optimisation for better suitability in a battery powered
	  environment.  The frequency is gracefully increased and decreased
	  rather than jumping to 100% when speed is required.

	  If you have a desktop machine then you should really be considering
	  the 'ondemand' governor instead, however if you are using a laptop,
	  PDA or even an AMD64 based computer (due to the unacceptable
	  step-by-step latency issues between the minimum and maximum frequency
	  transitions in the CPU) you will probably want to use this governor.

	  To compile this driver as a module, choose M here: the
	  module will be called cpufreq_conservative.

	  For details, take a look at linux/Documentation/cpu-freq.

	  If in doubt, say N.

menu "x86 CPU frequency scaling drivers"
depends on X86
source "drivers/cpufreq/Kconfig.x86"
endmenu

config CPU_FREQ_GOV_HOTPLUG
	tristate "'hotplug' cpufreq governor"
	depends on CPU_FREQ && NO_HZ && HOTPLUG_CPU
	help
	  'hotplug' - this driver mimics the frequency scaling behavior
	  in 'ondemand', but with several key differences.  First is
	  that frequency transitions use the CPUFreq table directly,
	  instead of incrementing in a percentage of the maximum
	  available frequency.  Second 'hotplug' will offline auxillary
	  CPUs when the system is idle, and online those CPUs once the
	  system becomes busy again.  This last feature is needed for
	  architectures which transition to low power states when only
	  the "master" CPU is online, or for thermally constrained
	  devices.

	  If you don't have one of these architectures or devices, use
	  'ondemand' instead.

	  If in doubt, say N.

config CPU_FREQ_GOV_SMARTASS2
	tristate "'smartass2' cpufreq governor"
	depends on CPU_FREQ
	help
	  'Smartass2' - a "slightly more agressive smartass" governor!

	  If in doubt, say N.

config CPU_FREQ_GOV_LIONHEART
	tristate "'lionheart' cpufreq governor"
	depends on CPU_FREQ
	help
	  'LionHeart' - a more aggressive conservative governor approach.

	  If in doubt, say N.

config CPU_FREQ_GOV_SAVAGEDZEN
	tristate "'savagedzen' cpufreq governor"
	depends on CPU_FREQ
	help
	  'SavagedZen' - a "smartass" based governor

	  If in doubt, say N.

config CPU_FREQ_GOV_AGGRESSIVE
	tristate "'aggressive' governor"
	depends on CPU_FREQ
	help
	  'aggressive' - this governor is a modified conservative.

	   If in doubt, say N.

endif
endmenu<|MERGE_RESOLUTION|>--- conflicted
+++ resolved
@@ -146,7 +146,6 @@
 	  performance governor.
 
 config CPU_FREQ_DEFAULT_GOV_SMARTASS2
-<<<<<<< HEAD
 	bool "smartass2"
 	select CPU_FREQ_GOV_SMARTASS2
 	select CPU_FREQ_GOV_PERFORMANCE
@@ -179,13 +178,6 @@
 	A modified conservative governor.
         This features earlysuspend, hotplugging,
         and tweaks to make it more aggressive.
-=======
-    bool "smartass2"
-    select CPU_FREQ_GOV_SMARTASS2
-    help
-     Use the CPUFreq governor 'smartassV2' as default.
- 
->>>>>>> da2d993c
 
 endchoice
 
